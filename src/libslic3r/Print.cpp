#include "Print.hpp"
#include "BoundingBox.hpp"
#include "ClipperUtils.hpp"
#include "Extruder.hpp"
#include "Flow.hpp"
#include "Geometry.hpp"
#include "I18N.hpp"
#include "SupportMaterial.hpp"
#include "GCode.hpp"
#include "GCode/WipeTowerPrusaMM.hpp"
#include <algorithm>
#include <unordered_set>
#include <boost/filesystem.hpp>
#include <boost/lexical_cast.hpp>
#include <boost/log/trivial.hpp>

#include "PrintExport.hpp"

//! macro used to mark string used at localization, 
//! return same string
#define L(s) Slic3r::I18N::translate(s)

namespace Slic3r {

template class PrintState<PrintStep, psCount>;
template class PrintState<PrintObjectStep, posCount>;

void Print::clear_objects()
{
    tbb::mutex::scoped_lock lock(m_mutex);
	for (PrintObject *object : m_objects)
		delete object;
	m_objects.clear();
    for (PrintRegion *region : m_regions)
        delete region;
    m_regions.clear();
	this->invalidate_all_steps();
}

void Print::delete_object(size_t idx)
{
    tbb::mutex::scoped_lock lock(m_mutex);
    // destroy object and remove it from our container
    delete m_objects[idx];
    m_objects.erase(m_objects.begin() + idx);
    this->invalidate_all_steps();
    // TODO: purge unused regions
}

void Print::reload_object(size_t /* idx */)
{
	ModelObjectPtrs model_objects;
	{
		tbb::mutex::scoped_lock lock(m_mutex);
		/* TODO: this method should check whether the per-object config and per-material configs
			have changed in such a way that regions need to be rearranged or we can just apply
			the diff and invalidate something.  Same logic as apply_config()
			For now we just re-add all objects since we haven't implemented this incremental logic yet.
			This should also check whether object volumes (parts) have changed. */
		// collect all current model objects
		model_objects.reserve(m_objects.size());
		for (PrintObject *object : m_objects)
			model_objects.push_back(object->model_object());
		// remove our print objects
		for (PrintObject *object : m_objects)
			delete object;
		m_objects.clear();
		for (PrintRegion *region : m_regions)
			delete region;
		m_regions.clear();
		this->invalidate_all_steps();
	}
	// re-add model objects
    for (ModelObject *mo : model_objects)
        this->add_model_object(mo);
}

// Reloads the model instances into the print class.
// The slicing shall not be running as the modified model instances at the print
// are used for the brim & skirt calculation.
// Returns true if the brim or skirt have been invalidated.
bool Print::reload_model_instances()
{
    tbb::mutex::scoped_lock lock(m_mutex);
    bool invalidated = false;
    for (PrintObject *object : m_objects)
        invalidated |= object->reload_model_instances();
    return invalidated;
}

PrintObjectPtrs Print::get_printable_objects() const
{
    PrintObjectPtrs printable_objects(m_objects);
    printable_objects.erase(std::remove_if(printable_objects.begin(), printable_objects.end(), [](PrintObject* o) { return !o->is_printable(); }), printable_objects.end());
    return printable_objects;
}

PrintRegion* Print::add_region()
{
    m_regions.emplace_back(new PrintRegion(this));
    return m_regions.back();
}

PrintRegion* Print::add_region(const PrintRegionConfig &config)
{
    m_regions.emplace_back(new PrintRegion(this, config));
    return m_regions.back();
}

// Called by Print::apply_config().
// This method only accepts PrintConfig option keys.
bool Print::invalidate_state_by_config_options(const std::vector<t_config_option_key> &opt_keys)
{
    if (opt_keys.empty())
        return false;

    // Cache the plenty of parameters, which influence the G-code generator only,
    // or they are only notes not influencing the generated G-code.
    static std::unordered_set<std::string> steps_gcode = {
        "avoid_crossing_perimeters",
        "bed_shape",
        "bed_temperature",
        "before_layer_gcode",
        "between_objects_gcode",
        "bridge_acceleration",
        "bridge_fan_speed",
        "cooling",
        "default_acceleration",
        "deretract_speed",
        "disable_fan_first_layers",
        "duplicate_distance",
        "end_gcode",
        "end_filament_gcode",
        "extrusion_axis",
        "extruder_clearance_height",
        "extruder_clearance_radius",
        "extruder_colour",
        "extruder_offset",
        "extrusion_multiplier",
        "fan_always_on",
        "fan_below_layer_time",
        "filament_colour",
        "filament_diameter",
        "filament_density",
        "filament_notes",
        "filament_cost",
        "filament_max_volumetric_speed",
        "first_layer_acceleration",
        "first_layer_bed_temperature",
        "first_layer_speed",
        "gcode_comments",
        "gcode_flavor",
        "infill_acceleration",
        "layer_gcode",
        "min_fan_speed",
        "max_fan_speed",
        "max_print_height",
        "min_print_speed",
        "max_print_speed",
        "max_volumetric_speed",
        "max_volumetric_extrusion_rate_slope_positive",
        "max_volumetric_extrusion_rate_slope_negative",
        "notes",
        "only_retract_when_crossing_perimeters",
        "output_filename_format",
        "perimeter_acceleration",
        "post_process",
        "printer_notes",
        "retract_before_travel",
        "retract_before_wipe",
        "retract_layer_change",
        "retract_length",
        "retract_length_toolchange",
        "retract_lift",
        "retract_lift_above",
        "retract_lift_below",
        "retract_restart_extra",
        "retract_restart_extra_toolchange",
        "retract_speed",
        "single_extruder_multi_material_priming",
        "slowdown_below_layer_time",
        "standby_temperature_delta",
        "start_gcode",
        "start_filament_gcode",
        "toolchange_gcode",
        "threads",
        "travel_speed",
        "use_firmware_retraction",
        "use_relative_e_distances",
        "use_volumetric_e",
        "variable_layer_height",
        "wipe",
        "wipe_tower_x",
        "wipe_tower_y",
        "wipe_tower_rotation_angle"
    };

    static std::unordered_set<std::string> steps_ignore;

    std::vector<PrintStep> steps;
    std::vector<PrintObjectStep> osteps;
    bool invalidated = false;

    for (const t_config_option_key &opt_key : opt_keys) {
        if (steps_gcode.find(opt_key) != steps_gcode.end()) {
            // These options only affect G-code export or they are just notes without influence on the generated G-code,
            // so there is nothing to invalidate.
            steps.emplace_back(psGCodeExport);
        } else if (steps_ignore.find(opt_key) != steps_ignore.end()) {
            // These steps have no influence on the G-code whatsoever. Just ignore them.
        } else if (
               opt_key == "skirts"
            || opt_key == "skirt_height"
            || opt_key == "skirt_distance"
            || opt_key == "min_skirt_length"
            || opt_key == "ooze_prevention") {
            steps.emplace_back(psSkirt);
        } else if (opt_key == "brim_width") {
            steps.emplace_back(psBrim);
            steps.emplace_back(psSkirt);
        } else if (
               opt_key == "nozzle_diameter"
            || opt_key == "resolution") {
            osteps.emplace_back(posSlice);
        } else if (
               opt_key == "complete_objects"
            || opt_key == "filament_type"
            || opt_key == "filament_soluble"
            || opt_key == "first_layer_temperature"
            || opt_key == "filament_loading_speed"
            || opt_key == "filament_loading_speed_start"
            || opt_key == "filament_unloading_speed"
            || opt_key == "filament_unloading_speed_start"
            || opt_key == "filament_toolchange_delay"
            || opt_key == "filament_cooling_moves"
            || opt_key == "filament_minimal_purge_on_wipe_tower"
            || opt_key == "filament_cooling_initial_speed"
            || opt_key == "filament_cooling_final_speed"
            || opt_key == "filament_ramming_parameters"
            || opt_key == "gcode_flavor"
            || opt_key == "infill_first"
            || opt_key == "single_extruder_multi_material"
            || opt_key == "spiral_vase"
            || opt_key == "temperature"
            || opt_key == "wipe_tower"
            || opt_key == "wipe_tower_width"
            || opt_key == "wipe_tower_bridging"
            || opt_key == "wiping_volumes_matrix"
            || opt_key == "parking_pos_retraction"
            || opt_key == "cooling_tube_retraction"
            || opt_key == "cooling_tube_length"
            || opt_key == "extra_loading_move"
            || opt_key == "z_offset") {
            steps.emplace_back(psWipeTower);
        } else if (
               opt_key == "first_layer_extrusion_width" 
            || opt_key == "min_layer_height"
            || opt_key == "max_layer_height") {
            osteps.emplace_back(posPerimeters);
            osteps.emplace_back(posInfill);
            osteps.emplace_back(posSupportMaterial);
            steps.emplace_back(psSkirt);
            steps.emplace_back(psBrim);
        } else {
            // for legacy, if we can't handle this option let's invalidate all steps
            //FIXME invalidate all steps of all objects as well?
            invalidated |= this->invalidate_all_steps();
            // Continue with the other opt_keys to possibly invalidate any object specific steps.
        }
    }

    sort_remove_duplicates(steps);
    for (PrintStep step : steps)
        invalidated |= this->invalidate_step(step);
    sort_remove_duplicates(osteps);
    for (PrintObjectStep ostep : osteps)
        for (PrintObject *object : m_objects)
            invalidated |= object->invalidate_step(ostep);
    return invalidated;
}

bool Print::invalidate_step(PrintStep step)
{
    bool invalidated = m_state.invalidate(step, m_mutex, m_cancel_callback);
    // Propagate to dependent steps.
    //FIXME Why should skirt invalidate brim? Shouldn't it be vice versa?
    if (step == psSkirt)
        invalidated |= m_state.invalidate(psBrim, m_mutex, m_cancel_callback);
    return invalidated;
}

// returns true if an object step is done on all objects
// and there's at least one object
bool Print::is_step_done(PrintObjectStep step) const
{
    if (m_objects.empty())
        return false;
    for (const PrintObject *object : m_objects)
        if (!object->m_state.is_done(step))
            return false;
    return true;
}

// returns 0-based indices of used extruders
std::vector<unsigned int> Print::object_extruders() const
{
    std::vector<unsigned int> extruders;
    
    for (PrintRegion* region : m_regions) {
        // these checks reflect the same logic used in the GUI for enabling/disabling
        // extruder selection fields
        if (region->config().perimeters.value > 0 || m_config.brim_width.value > 0)
            extruders.push_back(region->config().perimeter_extruder - 1);
        if (region->config().fill_density.value > 0)
            extruders.push_back(region->config().infill_extruder - 1);
        if (region->config().top_solid_layers.value > 0 || region->config().bottom_solid_layers.value > 0)
            extruders.push_back(region->config().solid_infill_extruder - 1);
    }
    
    sort_remove_duplicates(extruders);
    return extruders;
}

// returns 0-based indices of used extruders
std::vector<unsigned int> Print::support_material_extruders() const
{
    std::vector<unsigned int> extruders;
    bool support_uses_current_extruder = false;

    for (PrintObject *object : m_objects) {
        if (object->has_support_material()) {
            if (object->config().support_material_extruder == 0)
                support_uses_current_extruder = true;
            else
                extruders.push_back(object->config().support_material_extruder - 1);
            if (object->config().support_material_interface_extruder == 0)
                support_uses_current_extruder = true;
            else
                extruders.push_back(object->config().support_material_interface_extruder - 1);
        }
    }

    if (support_uses_current_extruder)
        // Add all object extruders to the support extruders as it is not know which one will be used to print supports.
        append(extruders, this->object_extruders());
    
    sort_remove_duplicates(extruders);
    return extruders;
}

// returns 0-based indices of used extruders
std::vector<unsigned int> Print::extruders() const
{
    std::vector<unsigned int> extruders = this->object_extruders();
    append(extruders, this->support_material_extruders());
    sort_remove_duplicates(extruders);
    return extruders;
}

unsigned int Print::num_object_instances() const
{
	unsigned int instances = 0;
    for (const PrintObject *print_object : m_objects)
        instances += print_object->copies().size();
    return instances;
}

void Print::_simplify_slices(double distance)
{
    for (PrintObject *object : m_objects) {
        for (Layer *layer : object->m_layers) {
            layer->slices.simplify(distance);
            for (LayerRegion *layerm : layer->regions())
                layerm->slices.simplify(distance);
        }
    }
}

double Print::max_allowed_layer_height() const
{
    double nozzle_diameter_max = 0.;
    for (unsigned int extruder_id : this->extruders())
        nozzle_diameter_max = std::max(nozzle_diameter_max, m_config.nozzle_diameter.get_at(extruder_id));
    return nozzle_diameter_max;
}

static PrintRegionConfig region_config_from_model_volume(const PrintRegionConfig &default_region_config, const ModelVolume &volume)
{
    PrintRegionConfig config = default_region_config;
    normalize_and_apply_config(config, volume.get_object()->config);
    normalize_and_apply_config(config, volume.config);
    if (! volume.material_id().empty())
        normalize_and_apply_config(config, volume.material()->config);
    return config;
}

// Caller is responsible for supplying models whose objects don't collide
// and have explicit instance positions.
void Print::add_model_object(ModelObject* model_object, int idx)
{
    tbb::mutex::scoped_lock lock(m_mutex);
    // Initialize a new print object and store it at the given position.
    PrintObject *object = new PrintObject(this, model_object, model_object->raw_bounding_box());
    if (idx != -1) {
        delete m_objects[idx];
        m_objects[idx] = object;
    } else
        m_objects.emplace_back(object);
    // Invalidate all print steps.
    this->invalidate_all_steps();

    // Set the transformation matrix without translation from the first instance.
<<<<<<< HEAD
    if (! model_object->instances.empty()) {
        // Trafo and bounding box, both in world coordinate system.
        Transform3d   trafo = model_object->instances.front()->world_matrix();
        BoundingBoxf3 bbox  = model_object->instance_bounding_box(0);
        // Now shift the object up to align it with the print bed.
        trafo.data()[14] -= bbox.min(2);
		// and reset the XY translation.
		trafo.data()[12] = 0;
		trafo.data()[13] = 0;
		object->set_trafo(trafo);
    }
=======
    if (! model_object->instances.empty())
        object->set_trafo(model_object->instances.front()->get_matrix(true));
>>>>>>> b8168d42

    size_t volume_id = 0;
    for (const ModelVolume *volume : model_object->volumes) {
        if (! volume->is_model_part() && ! volume->is_modifier())
            continue;
        // Get the config applied to this volume.
        PrintRegionConfig config = region_config_from_model_volume(m_default_region_config, *volume);
        // Find an existing print region with the same config.
        size_t region_id = size_t(-1);
        for (size_t i = 0; i < m_regions.size(); ++ i)
            if (config.equals(m_regions[i]->config())) {
                region_id = i;
                break;
            }
        // If no region exists with the same config, create a new one.
        if (region_id == size_t(-1)) {
            region_id = m_regions.size();
            this->add_region(config);
        }
        // Assign volume to a region.
        object->add_region_volume(region_id, volume_id);
        ++ volume_id;
    }

    // Apply config to print object.
    object->config_apply(this->default_object_config());
    {
        //normalize_and_apply_config(object->config(), model_object->config);
        DynamicPrintConfig src_normalized(model_object->config);
        src_normalized.normalize();
        object->config_apply(src_normalized, true);
    }
    
    this->update_object_placeholders();
}

bool Print::apply_config(DynamicPrintConfig config)
{
    tbb::mutex::scoped_lock lock(m_mutex);

    // we get a copy of the config object so we can modify it safely
    config.normalize();
    
    // apply variables to placeholder parser
    m_placeholder_parser.apply_config(config);
    
    // handle changes to print config
    t_config_option_keys print_diff = m_config.diff(config);
    m_config.apply_only(config, print_diff, true);
    bool invalidated = this->invalidate_state_by_config_options(print_diff);
    
    // handle changes to object config defaults
    m_default_object_config.apply(config, true);
    for (PrintObject *object : m_objects) {
        // we don't assume that config contains a full ObjectConfig,
        // so we base it on the current print-wise default
        PrintObjectConfig new_config = this->default_object_config();
        // we override the new config with object-specific options
        normalize_and_apply_config(new_config, object->model_object()->config);
        // Force a refresh of a variable layer height profile at the PrintObject if it is not valid.
        if (! object->layer_height_profile_valid) {
            // The layer_height_profile is not valid for some reason (updated by the user or invalidated due to some option change).
            // Invalidate the slicing step, which in turn invalidates everything.
            object->invalidate_step(posSlice);
            // Trigger recalculation.
            invalidated = true;
        }
        // check whether the new config is different from the current one
        t_config_option_keys diff = object->config().diff(new_config);
        object->config_apply_only(new_config, diff, true);
        invalidated |= object->invalidate_state_by_config_options(diff);
    }
    
    // handle changes to regions config defaults
    m_default_region_config.apply(config, true);
    
    // All regions now have distinct settings.
    // Check whether applying the new region config defaults we'd get different regions.
    bool rearrange_regions = false;
    {
        // Collect the already visited region configs into other_region_configs,
        // so one may check for duplicates.
        std::vector<PrintRegionConfig> other_region_configs;
        for (size_t region_id = 0; region_id < m_regions.size(); ++ region_id) {
            PrintRegion       &region = *m_regions[region_id];
            PrintRegionConfig  this_region_config;
            bool               this_region_config_set = false;
            for (PrintObject *object : m_objects) {
                if (region_id < object->region_volumes.size()) {
                    for (int volume_id : object->region_volumes[region_id]) {
                        const ModelVolume &volume = *object->model_object()->volumes[volume_id];
                        if (this_region_config_set) {
                            // If the new config for this volume differs from the other
                            // volume configs currently associated to this region, it means
                            // the region subdivision does not make sense anymore.
                            if (! this_region_config.equals(region_config_from_model_volume(m_default_region_config, volume))) {
                                rearrange_regions = true;
                                goto exit_for_rearrange_regions;
                            }
                        } else {
                            this_region_config = region_config_from_model_volume(m_default_region_config, volume);
                            this_region_config_set = true;
                        }
                        for (const PrintRegionConfig &cfg : other_region_configs) {
                            // If the new config for this volume equals any of the other
                            // volume configs that are not currently associated to this
                            // region, it means the region subdivision does not make
                            // sense anymore.
                            if (cfg.equals(this_region_config)) {
                                rearrange_regions = true;
                                goto exit_for_rearrange_regions;
                            }
                        }
                    }
                }
            }
            if (this_region_config_set) {
                t_config_option_keys diff = region.config().diff(this_region_config);
                if (! diff.empty()) {
                    region.config_apply_only(this_region_config, diff, false);
                    for (PrintObject *object : m_objects)
                        if (region_id < object->region_volumes.size() && ! object->region_volumes[region_id].empty())
                            invalidated |= object->invalidate_state_by_config_options(diff);
                }
                other_region_configs.emplace_back(std::move(this_region_config));
            }
        }
    }

exit_for_rearrange_regions:
    
    if (rearrange_regions) {
        // The current subdivision of regions does not make sense anymore.
        // We need to remove all objects and re-add them.
        ModelObjectPtrs model_objects;
        model_objects.reserve(m_objects.size());
        for (PrintObject *object : m_objects)
            model_objects.push_back(object->model_object());
        this->clear_objects();
        for (ModelObject *mo : model_objects)
            this->add_model_object(mo);
        invalidated = true;
    }

    // Always make sure that the layer_height_profiles are set, as they should not be modified from the worker threads.
    for (PrintObject *object : m_objects)
        if (! object->layer_height_profile_valid)
            object->update_layer_height_profile();
    
    return invalidated;
}

// Test whether the two models contain the same number of ModelObjects with the same set of IDs
// ordered in the same order. In that case it is not necessary to kill the background processing.
static inline bool model_object_list_equal(const Model &model_old, const Model &model_new)
{
    if (model_old.objects.size() != model_new.objects.size())
        return false;
    for (size_t i = 0; i < model_old.objects.size(); ++ i)
        if (model_old.objects[i]->id() != model_new.objects[i]->id())
            return false;
    return true;
}

// Test whether the new model is just an extension of the old model (new objects were added
// to the end of the original list. In that case it is not necessary to kill the background processing.
static inline bool model_object_list_extended(const Model &model_old, const Model &model_new)
{
    if (model_old.objects.size() >= model_new.objects.size())
        return false;
    for (size_t i = 0; i < model_old.objects.size(); ++ i)
        if (model_old.objects[i]->id() != model_new.objects[i]->id())
            return false;
    return true;
}

static inline bool model_volume_list_changed(const ModelObject &model_object_old, const ModelObject &model_object_new, const ModelVolume::Type type)
{
    bool modifiers_differ = false;
    size_t i_old, i_new;
    for (i_old = 0, i_new = 0; i_old < model_object_old.volumes.size() && i_new < model_object_new.volumes.size();) {
        const ModelVolume &mv_old = *model_object_old.volumes[i_old];
        const ModelVolume &mv_new = *model_object_new.volumes[i_old];
        if (mv_old.type() != type) {
            ++ i_old;
            continue;
        }
        if (mv_new.type() != type) {
            ++ i_new;
            continue;
        }
        if (mv_old.id() != mv_new.id())
            return true;
        //FIXME test for the content of the mesh!
        //FIXME test for the transformation matrices!
        ++ i_old;
        ++ i_new;
    }
    for (; i_old < model_object_old.volumes.size(); ++ i_old) {
        const ModelVolume &mv_old = *model_object_old.volumes[i_old];
        if (mv_old.type() == type)
            // ModelVolume was deleted.
            return true;
    }
    for (; i_new < model_object_new.volumes.size(); ++ i_new) {
        const ModelVolume &mv_new = *model_object_new.volumes[i_new];
        if (mv_new.type() == type)
            // ModelVolume was added.
            return true;
    }
    return false;
}

static inline void model_volume_list_update_supports(ModelObject &model_object_dst, const ModelObject &model_object_src)
{
    // 1) Delete the support volumes from model_object_dst.
    {
        std::vector<ModelVolume*> dst;
        dst.reserve(model_object_dst.volumes.size());
        for (ModelVolume *vol : model_object_dst.volumes) {
            if (vol->is_support_modifier())
                dst.emplace_back(vol);
            else
                delete vol;
        }
        model_object_dst.volumes = std::move(dst);
    }
    // 2) Copy the support volumes from model_object_src to the end of model_object_dst.
    for (ModelVolume *vol : model_object_src.volumes) {
        if (vol->is_support_modifier())
            model_object_dst.volumes.emplace_back(vol->clone(&model_object_dst));
    }
}

static inline bool transform3d_lower(const Transform3d &lhs, const Transform3d &rhs) 
{
    typedef Transform3d::Scalar T;
    const T *lv = lhs.data();
    const T *rv = rhs.data();
    for (size_t i = 0; i < 16; ++ i, ++ lv, ++ rv) {
        if (*lv < *rv)
            return true;
        else if (*lv > *rv)
            return false;
    }
    return false;
}

static inline bool transform3d_equal(const Transform3d &lhs, const Transform3d &rhs) 
{
    typedef Transform3d::Scalar T;
    const T *lv = lhs.data();
    const T *rv = rhs.data();
    for (size_t i = 0; i < 16; ++ i, ++ lv, ++ rv)
        if (*lv != *rv)
            return false;
    return true;
}

struct PrintInstances
{
    Transform3d     trafo;
    Points          copies;
    bool operator<(const PrintInstances &rhs) const { return transform3d_lower(this->trafo, rhs.trafo); }
};

// Generate a list of trafos and XY offsets for instances of a ModelObject
static std::vector<PrintInstances> print_objects_from_model_object(const ModelObject &model_object)
{
    std::set<PrintInstances> trafos;
    PrintInstances           trafo;
    trafo.copies.assign(1, Point());
    for (ModelInstance *model_instance : model_object.instances)
        if (model_instance->is_printable()) {
            trafo.trafo = model_instance->get_matrix();
            // Set the Z axis of the transformation.
            trafo.copies.front() = Point::new_scale(trafo.trafo.data()[12], trafo.trafo.data()[13]);
            trafo.trafo.data()[12] = 0;
            trafo.trafo.data()[13] = 0;
            auto it = trafos.find(trafo);
            if (it == trafos.end())
                trafos.emplace(trafo);
            else
                const_cast<PrintInstances&>(*it).copies.emplace_back(trafo.copies.front());
        }
    return std::vector<PrintInstances>(trafos.begin(), trafos.end());
}

Print::ApplyStatus Print::apply(const Model &model, const DynamicPrintConfig &config_in)
{
    // Make a copy of the config, normalize it.
    DynamicPrintConfig config(config_in);
    config.normalize();
    // Collect changes to print config.
    t_config_option_keys print_diff  = m_config.diff(config);
    t_config_option_keys object_diff = m_default_object_config.diff(config);
    t_config_option_keys region_diff = m_default_region_config.diff(config);

    // Do not use the ApplyStatus as we will use the max function when updating apply_status. 
    unsigned int apply_status = APPLY_STATUS_UNCHANGED;
    auto update_apply_status = [&apply_status](bool invalidated)
        { apply_status = std::max<unsigned int>(apply_status, invalidated ? APPLY_STATUS_INVALIDATED : APPLY_STATUS_CHANGED); };
    if (! (print_diff.empty() && object_diff.empty() && region_diff.empty()))
        update_apply_status(false);

    // Grab the lock for the Print / PrintObject milestones.
    tbb::mutex::scoped_lock lock(m_mutex);

    // The following call may stop the background processing.
    update_apply_status(this->invalidate_state_by_config_options(print_diff));
    // Apply variables to placeholder parser. The placeholder parser is used by G-code export,
    // which should be stopped if print_diff is not empty.
    if (m_placeholder_parser.apply_config(config))
        update_apply_status(this->invalidate_step(psGCodeExport));

    // It is also safe to change m_config now after this->invalidate_state_by_config_options() call.
    m_config.apply_only(config, print_diff, true);
    // Handle changes to object config defaults
    m_default_object_config.apply_only(config, object_diff, true);
    // Handle changes to regions config defaults
    m_default_region_config.apply_only(config, region_diff, true);
    
    struct ModelObjectStatus {
        enum Status {
            Unknown,
            Old,
            New,
            Moved,
            Deleted,
        };
        ModelObjectStatus(ModelID id, Status status = Unknown) : id(id), status(status) {}
        ModelID                 id;
        Status                  status;
        t_config_option_keys    object_config_diff;
        // Search by id.
        bool operator<(const ModelObjectStatus &rhs) const { return id < rhs.id; }
    };
    std::set<ModelObjectStatus> model_object_status;

    // 1) Synchronize model objects.
    if (model.id() != m_model.id()) {
        // Kill everything, initialize from scratch.
        // Stop background processing.
        m_cancel_callback();
        update_apply_status(this->invalidate_all_steps());
        for (PrintObject *object : m_objects) {
            model_object_status.emplace(object->model_object()->id(), ModelObjectStatus::Deleted);
            delete object;
        }
        m_objects.clear();
        for (PrintRegion *region : m_regions)
            delete region;
        m_regions.clear();
        m_model = model;
		for (const ModelObject *model_object : m_model.objects)
			model_object_status.emplace(model_object->id(), ModelObjectStatus::New);
    } else {
        if (model_object_list_equal(m_model, model)) {
            // The object list did not change.
			for (const ModelObject *model_object : m_model.objects)
				model_object_status.emplace(model_object->id(), ModelObjectStatus::Old);
        } else if (model_object_list_extended(m_model, model)) {
            // Add new objects. Their volumes and configs will be synchronized later.
            update_apply_status(this->invalidate_step(psGCodeExport));
            for (const ModelObject *model_object : m_model.objects)
                model_object_status.emplace(model_object->id(), ModelObjectStatus::Old);
            for (size_t i = m_model.objects.size(); i < model.objects.size(); ++ i) {
                model_object_status.emplace(model.objects[i]->id(), ModelObjectStatus::New);
                m_model.objects.emplace_back(model.objects[i]->clone(&m_model));
            }
        } else {
            // Reorder the objects, add new objects.
            // First stop background processing before shuffling or deleting the PrintObjects in the object list.
            m_cancel_callback();
            this->invalidate_step(psGCodeExport);
            // Second create a new list of objects.
            std::vector<ModelObject*> model_objects_old(std::move(m_model.objects));
            m_model.objects.clear();
            m_model.objects.reserve(model.objects.size());
            auto by_id_lower = [](const ModelObject *lhs, const ModelObject *rhs){ return lhs->id() < rhs->id(); };
            std::sort(model_objects_old.begin(), model_objects_old.end(), by_id_lower);
            for (const ModelObject *mobj : model.objects) {
                auto it = std::lower_bound(model_objects_old.begin(), model_objects_old.end(), mobj, by_id_lower);
                if (it == model_objects_old.end() || (*it)->id() != mobj->id()) {
                    // New ModelObject added.
                    m_model.objects.emplace_back((*it)->clone(&m_model));
                    model_object_status.emplace(mobj->id(), ModelObjectStatus::New);
                } else {
                    // Existing ModelObject re-added (possibly moved in the list).
                    m_model.objects.emplace_back(*it);
                    model_object_status.emplace(mobj->id(), ModelObjectStatus::Moved);
                }
            }
            bool deleted_any = false;
			for (ModelObject *&model_object : model_objects_old) {
                if (model_object_status.find(ModelObjectStatus(model_object->id())) == model_object_status.end()) {
                    model_object_status.emplace(model_object->id(), ModelObjectStatus::Deleted);
                    deleted_any = true;
                } else
                    // Do not delete this ModelObject instance.
                    model_object = nullptr;
            }
            if (deleted_any) {
                // Delete PrintObjects of the deleted ModelObjects.
                std::vector<PrintObject*> print_objects_old = std::move(m_objects);
                m_objects.clear();
                m_objects.reserve(print_objects_old.size());
                for (PrintObject *print_object : print_objects_old) {
                    auto it_status = model_object_status.find(ModelObjectStatus(print_object->model_object()->id()));
                    assert(it_status != model_object_status.end());
                    if (it_status->status == ModelObjectStatus::Deleted) {
                        update_apply_status(print_object->invalidate_all_steps());
                        delete print_object;
                    } else
                        m_objects.emplace_back(print_object);
                }
                for (ModelObject *model_object : model_objects_old)
                    delete model_object;
            }
        }
    }

    // 2) Map print objects including their transformation matrices.
    struct PrintObjectStatus {
        enum Status {
            Unknown,
            Deleted,
            Reused,
            New
        };
        PrintObjectStatus(PrintObject *print_object, Status status = Unknown) : 
            id(print_object->model_object()->id()),
            print_object(print_object),
            trafo(print_object->trafo()),
            status(status) {}
        PrintObjectStatus(ModelID id) : id(id), print_object(nullptr), trafo(Transform3d::Identity()), status(Unknown) {}
        // ID of the ModelObject & PrintObject
        ModelID          id;
        // Pointer to the old PrintObject
        PrintObject     *print_object;
        // Trafo generated with model_object->world_matrix(true) 
        Transform3d      trafo;
        Status           status;
        // Search by id.
        bool operator<(const PrintObjectStatus &rhs) const { return id < rhs.id; }
    };
    std::multiset<PrintObjectStatus> print_object_status;
    for (PrintObject *print_object : m_objects)
        print_object_status.emplace(PrintObjectStatus(print_object));

    // 3) Synchronize ModelObjects & PrintObjects.
    for (size_t idx_model_object = 0; idx_model_object < model.objects.size(); ++ idx_model_object) {
        ModelObject &model_object = *m_model.objects[idx_model_object];
        auto it_status = model_object_status.find(ModelObjectStatus(model_object.id()));
        assert(it_status != model_object_status.end());
        assert(it_status->status != ModelObjectStatus::Deleted);
        if (it_status->status == ModelObjectStatus::New)
            // PrintObject instances will be added in the next loop.
            continue;
        // Update the ModelObject instance, possibly invalidate the linked PrintObjects.
        assert(it_status->status == ModelObjectStatus::Old || it_status->status == ModelObjectStatus::Moved);
        const ModelObject &model_object_new = *model.objects[idx_model_object];
        // Check whether a model part volume was added or removed, their transformations or order changed.
        bool model_parts_differ         = model_volume_list_changed(model_object, model_object_new, ModelVolume::MODEL_PART);
        bool modifiers_differ           = model_volume_list_changed(model_object, model_object_new, ModelVolume::PARAMETER_MODIFIER);
        bool support_blockers_differ    = model_volume_list_changed(model_object, model_object_new, ModelVolume::SUPPORT_BLOCKER);
        bool support_enforcers_differ   = model_volume_list_changed(model_object, model_object_new, ModelVolume::SUPPORT_ENFORCER);
        if (model_parts_differ || modifiers_differ || 
            model_object.origin_translation         != model_object_new.origin_translation   ||
            model_object.layer_height_ranges        != model_object_new.layer_height_ranges  || 
            model_object.layer_height_profile       != model_object_new.layer_height_profile ||
            model_object.layer_height_profile_valid != model_object_new.layer_height_profile_valid) {
            // The very first step (the slicing step) is invalidated. One may freely remove all associated PrintObjects.
            auto range = print_object_status.equal_range(PrintObjectStatus(model_object.id()));
            for (auto it = range.first; it != range.second; ++ it) {
                update_apply_status(it->print_object->invalidate_all_steps());
                const_cast<PrintObjectStatus&>(*it).status = PrintObjectStatus::Deleted;
            }
            // Copy content of the ModelObject including its ID, reset the parent.
            model_object.assign(&model_object_new);
        } else if (support_blockers_differ || support_enforcers_differ) {
            // First stop background processing before shuffling or deleting the ModelVolumes in the ModelObject's list.
            m_cancel_callback();
            // Invalidate just the supports step.
            auto range = print_object_status.equal_range(PrintObjectStatus(model_object.id()));
            for (auto it = range.first; it != range.second; ++ it)
                update_apply_status(it->print_object->invalidate_step(posSupportMaterial));
            // Copy just the support volumes.
            model_volume_list_update_supports(model_object, model_object_new);
        }
        if (! model_parts_differ && ! modifiers_differ) {
            // Synchronize the remaining data of ModelVolumes (name, config, m_type, m_material_id)
            // Synchronize Object's config.
            t_config_option_keys &this_object_config_diff = const_cast<ModelObjectStatus&>(*it_status).object_config_diff;
            this_object_config_diff = model_object.config.diff(model_object_new.config);
            if (! this_object_config_diff.empty())
                model_object.config.apply_only(model_object_new.config, this_object_config_diff, true);
            if (! object_diff.empty() || ! this_object_config_diff.empty()) {
                PrintObjectConfig new_config = m_default_object_config;
                normalize_and_apply_config(new_config, model_object.config);
                auto range = print_object_status.equal_range(PrintObjectStatus(model_object.id()));
                for (auto it = range.first; it != range.second; ++ it) {
                    t_config_option_keys diff = it->print_object->config().diff(new_config);
                    if (! diff.empty()) {
                        update_apply_status(it->print_object->invalidate_state_by_config_options(diff));
                        it->print_object->config_apply_only(new_config, diff, true);
                    }
                }
            }
            model_object.name       = model_object_new.name;
            model_object.input_file = model_object_new.input_file;
            model_object.clear_instances();
            for (const ModelInstance *model_instance : model_object_new.instances)
                model_object.add_instance(*model_instance);
        }
    }

    // 4) Generate PrintObjects from ModelObjects and their instances.
    {
        std::vector<PrintObject*> print_objects_new;
        print_objects_new.reserve(std::max(m_objects.size(), m_model.objects.size()));
        bool new_objects = false;
        // Walk over all new model objects and check, whether there are matching PrintObjects.
        for (ModelObject *model_object : m_model.objects) {
            auto range = print_object_status.equal_range(PrintObjectStatus(model_object->id()));
            std::vector<const PrintObjectStatus*> old;
            if (range.first != range.second) {
                old.reserve(print_object_status.count(PrintObjectStatus(model_object->id())));
                for (auto it = range.first; it != range.second; ++ it)
                    if (it->status != PrintObjectStatus::Deleted)
                        old.emplace_back(&(*it));
            }
            // Generate a list of trafos and XY offsets for instances of a ModelObject
            PrintObjectConfig config = m_default_object_config;
            normalize_and_apply_config(config, model_object->config);
            std::vector<PrintInstances> new_print_instances = print_objects_from_model_object(*model_object);
            if (old.empty()) {
                // Simple case, just generate new instances.
                for (const PrintInstances &print_instances : new_print_instances) {
                    PrintObject *print_object = new PrintObject(this, model_object, model_object->raw_bounding_box());
					print_object->set_trafo(print_instances.trafo);
                    print_object->set_copies(print_instances.copies);
                    print_object->config_apply(config);
                    print_objects_new.emplace_back(print_object);
                    // print_object_status.emplace(PrintObjectStatus(print_object, PrintObjectStatus::New));
                    new_objects = true;
                }
                continue;
            }
            // Complex case, try to merge the two lists.
            // Sort the old lexicographically by their trafos.
            std::sort(old.begin(), old.end(), [](const PrintObjectStatus *lhs, const PrintObjectStatus *rhs){ return transform3d_lower(lhs->trafo, rhs->trafo); });
            // Merge the old / new lists.
            auto it_old = old.begin();
            for (const PrintInstances &new_instances : new_print_instances) {
				for (; it_old != old.end() && transform3d_lower((*it_old)->trafo, new_instances.trafo); ++ it_old);
				if (it_old == old.end() || ! transform3d_equal((*it_old)->trafo, new_instances.trafo)) {
                    // This is a new instance (or a set of instances with the same trafo). Just add it.
                    PrintObject *print_object = new PrintObject(this, model_object, model_object->raw_bounding_box());
                    print_object->set_trafo(new_instances.trafo);
                    print_object->set_copies(new_instances.copies);
                    print_object->config_apply(config);
                    print_objects_new.emplace_back(print_object);
                    // print_object_status.emplace(PrintObjectStatus(print_object, PrintObjectStatus::New));
                    new_objects = true;
                    if (it_old != old.end())
                        const_cast<PrintObjectStatus*>(*it_old)->status = PrintObjectStatus::Deleted;
                } else {
                    // The PrintObject already exists and the copies differ.
                    if ((*it_old)->print_object->copies().size() != new_instances.copies.size())
                        update_apply_status(this->invalidate_step(psWipeTower));
					if ((*it_old)->print_object->set_copies(new_instances.copies)) {
						// Invalidated
						update_apply_status(this->invalidate_steps({ psSkirt, psBrim, psGCodeExport }));
					}
					print_objects_new.emplace_back((*it_old)->print_object);
					const_cast<PrintObjectStatus*>(*it_old)->status = PrintObjectStatus::Reused;
				}
            }
        }
        if (m_objects != print_objects_new) {
            m_cancel_callback();
            m_objects = print_objects_new;
            // Delete the PrintObjects marked as Unknown or Deleted.
            bool deleted_objects = false;
            for (auto &pos : print_object_status)
                if (pos.status == PrintObjectStatus::Unknown || pos.status == PrintObjectStatus::Deleted) {
                    // update_apply_status(pos.print_object->invalidate_all_steps());
                    delete pos.print_object;
					deleted_objects = true;
                }
			if (new_objects || deleted_objects)
				update_apply_status(this->invalidate_steps({ psSkirt, psBrim, psWipeTower, psGCodeExport }));
            update_apply_status(new_objects);
        }
        print_object_status.clear();
    }

    // 5) Synchronize configs of ModelVolumes, synchronize AMF / 3MF materials (and their configs), refresh PrintRegions.
    // Update reference counts of regions from the remaining PrintObjects and their volumes.
    // Regions with zero references could and should be reused.
    for (PrintRegion *region : m_regions)
        region->m_refcnt = 0;
    for (PrintObject *print_object : m_objects) {
        int idx_region = 0;
        for (const auto &volumes : print_object->region_volumes) {
            if (! volumes.empty())
				++ m_regions[idx_region]->m_refcnt;
            ++ idx_region;
        }
    }

    // All regions now have distinct settings.
    // Check whether applying the new region config defaults we'd get different regions.
    for (size_t region_id = 0; region_id < m_regions.size(); ++ region_id) {
        PrintRegion       &region = *m_regions[region_id];
        PrintRegionConfig  this_region_config;
        bool               this_region_config_set = false;
        for (PrintObject *print_object : m_objects) {
            if (region_id < print_object->region_volumes.size()) {
                for (int volume_id : print_object->region_volumes[region_id]) {
                    const ModelVolume &volume = *print_object->model_object()->volumes[volume_id];
                    if (this_region_config_set) {
                        // If the new config for this volume differs from the other
                        // volume configs currently associated to this region, it means
                        // the region subdivision does not make sense anymore.
                        if (! this_region_config.equals(region_config_from_model_volume(m_default_region_config, volume)))
                            // Regions were split. Reset this print_object.
                            goto print_object_end;
                    } else {
                        this_region_config = region_config_from_model_volume(m_default_region_config, volume);
                        for (size_t i = 0; i < region_id; ++ i)
                            if (m_regions[i]->config().equals(this_region_config))
                                // Regions were merged. Reset this print_object.
                                goto print_object_end;
                        this_region_config_set = true;
                    }
                }
            }
            continue;
        print_object_end:
            update_apply_status(print_object->invalidate_all_steps());
            // Decrease the references to regions from this volume.
            int ireg = 0;
            for (const std::vector<int> &volumes : print_object->region_volumes) {
                if (! volumes.empty())
                    -- m_regions[ireg];
                ++ ireg;
            }
            print_object->region_volumes.clear();
        }
        if (this_region_config_set) {
            t_config_option_keys diff = region.config().diff(this_region_config);
            if (! diff.empty()) {
                region.config_apply_only(this_region_config, diff, false);
                for (PrintObject *print_object : m_objects)
                    if (region_id < print_object->region_volumes.size() && ! print_object->region_volumes[region_id].empty())
                        update_apply_status(print_object->invalidate_state_by_config_options(diff));
            }
        }
    }

    // Possibly add new regions for the newly added or resetted PrintObjects.
    for (size_t idx_print_object = 0; idx_print_object < m_objects.size(); ++ idx_print_object) {
        PrintObject        &print_object0 = *m_objects[idx_print_object];
        const ModelObject  &model_object  = *print_object0.model_object();
        std::vector<int>    map_volume_to_region(model_object.volumes.size(), -1);
        for (size_t i = idx_print_object; i < m_objects.size() && m_objects[i]->model_object() == &model_object; ++ i) {
            PrintObject &print_object = *m_objects[i];
			bool         fresh = print_object.region_volumes.empty();
            unsigned int volume_id = 0;
            for (const ModelVolume *volume : model_object.volumes) {
                if (! volume->is_model_part() && ! volume->is_modifier())
                    continue;
                int region_id = -1;
                if (&print_object == &print_object0) {
                    // Get the config applied to this volume.
                    PrintRegionConfig config = region_config_from_model_volume(m_default_region_config, *volume);
                    // Find an existing print region with the same config.
                    for (int i = 0; i < (int)m_regions.size(); ++ i)
                        if (config.equals(m_regions[i]->config())) {
                            region_id = i;
                            break;
                        }
                    // If no region exists with the same config, create a new one.
                    if (region_id == size_t(-1)) {
                        for (region_id = 0; region_id < m_regions.size(); ++ region_id)
                            if (m_regions[region_id]->m_refcnt == 0) {
                                // An empty slot was found.
                                m_regions[region_id]->set_config(std::move(config));
                                break;
                            }
                        if (region_id == m_regions.size())
                            this->add_region(config);
                    }
                    map_volume_to_region[volume_id] = region_id;
                } else
                    region_id = map_volume_to_region[volume_id];
                // Assign volume to a region.
				if (fresh) {
					if (region_id >= print_object.region_volumes.size() || print_object.region_volumes[region_id].empty())
						++ m_regions[region_id]->m_refcnt;
					print_object.add_region_volume(region_id, volume_id);
				}
                ++ volume_id;
            }
        }
    }

    // Always make sure that the layer_height_profiles are set, as they should not be modified from the worker threads.
    for (PrintObject *object : m_objects)
        if (! object->layer_height_profile_valid)
            object->update_layer_height_profile();

    this->update_object_placeholders();
	return static_cast<ApplyStatus>(apply_status);
}

// Update "scale", "input_filename", "input_filename_base" placeholders from the current m_objects.
void Print::update_object_placeholders()
{
    // get the first input file name
    std::string input_file;
    std::vector<std::string> v_scale;
    for (const PrintObject *object : m_objects) {
        const ModelObject &mobj = *object->model_object();
        // CHECK_ME -> Is the following correct ?
        v_scale.push_back("x:" + boost::lexical_cast<std::string>(mobj.instances[0]->get_scaling_factor(X) * 100) +
            "% y:" + boost::lexical_cast<std::string>(mobj.instances[0]->get_scaling_factor(Y) * 100) +
            "% z:" + boost::lexical_cast<std::string>(mobj.instances[0]->get_scaling_factor(Z) * 100) + "%");
        if (input_file.empty())
            input_file = mobj.input_file;
    }
    
    PlaceholderParser &pp = m_placeholder_parser;
    pp.set("scale", v_scale);
    if (! input_file.empty()) {
        // get basename with and without suffix
        const std::string input_basename = boost::filesystem::path(input_file).filename().string();
        pp.set("input_filename", input_basename);
        const std::string input_basename_base = input_basename.substr(0, input_basename.find_last_of("."));
        pp.set("input_filename_base", input_basename_base);
    }
}

bool Print::has_infinite_skirt() const
{
    return (m_config.skirt_height == -1 && m_config.skirts > 0)
        || (m_config.ooze_prevention && this->extruders().size() > 1);
}

bool Print::has_skirt() const
{
    return (m_config.skirt_height > 0 && m_config.skirts > 0)
        || this->has_infinite_skirt();
}

std::string Print::validate() const
{
    if (m_objects.empty())
        return L("All objects are outside of the print volume.");

    if (m_config.complete_objects) {
        // Check horizontal clearance.
        {
            Polygons convex_hulls_other;
            for (PrintObject *object : m_objects) {
                // Get convex hull of all meshes assigned to this print object.
                Polygon convex_hull;
                {
                    Polygons mesh_convex_hulls;
                    for (const std::vector<int> &volumes : object->region_volumes)
                        for (int volume_id : volumes)
                            mesh_convex_hulls.emplace_back(object->model_object()->volumes[volume_id]->mesh.convex_hull());
                    // make a single convex hull for all of them
                    convex_hull = Slic3r::Geometry::convex_hull(mesh_convex_hulls);
                }
                // Apply the same transformations we apply to the actual meshes when slicing them.
                object->model_object()->instances.front()->transform_polygon(&convex_hull);
                // Grow convex hull with the clearance margin.
                convex_hull = offset(convex_hull, scale_(m_config.extruder_clearance_radius.value)/2, jtRound, scale_(0.1)).front();
                // Now we check that no instance of convex_hull intersects any of the previously checked object instances.
                for (const Point &copy : object->m_copies) {
                    Polygon p = convex_hull;
                    p.translate(copy);
                    if (! intersection(convex_hulls_other, p).empty())
                        return L("Some objects are too close; your extruder will collide with them.");
                    polygons_append(convex_hulls_other, p);
                }
            }
        }
        // Check vertical clearance.
        {
            std::vector<coord_t> object_height;
            for (const PrintObject *object : m_objects)
                object_height.insert(object_height.end(), object->copies().size(), object->size(2));
            std::sort(object_height.begin(), object_height.end());
            // Ignore the tallest *copy* (this is why we repeat height for all of them):
            // it will be printed as last one so its height doesn't matter.
            object_height.pop_back();
            if (! object_height.empty() && object_height.back() > scale_(m_config.extruder_clearance_height.value))
                return L("Some objects are too tall and cannot be printed without extruder collisions.");
        }
    } // end if (m_config.complete_objects)

    if (m_config.spiral_vase) {
        size_t total_copies_count = 0;
        for (const PrintObject *object : m_objects)
            total_copies_count += object->copies().size();
        // #4043
        if (total_copies_count > 1 && ! m_config.complete_objects.value)
            return L("The Spiral Vase option can only be used when printing a single object.");
        if (m_regions.size() > 1)
            return L("The Spiral Vase option can only be used when printing single material objects.");
    }

    if (m_config.single_extruder_multi_material) {
        for (size_t i=1; i<m_config.nozzle_diameter.values.size(); ++i)
            if (m_config.nozzle_diameter.values[i] != m_config.nozzle_diameter.values[i-1])
                return L("All extruders must have the same diameter for single extruder multimaterial printer.");
    }

    if (this->has_wipe_tower() && ! m_objects.empty()) {
        if (m_config.gcode_flavor != gcfRepRap && m_config.gcode_flavor != gcfMarlin)
            return L("The Wipe Tower is currently only supported for the Marlin and RepRap/Sprinter G-code flavors.");
        if (! m_config.use_relative_e_distances)
            return L("The Wipe Tower is currently only supported with the relative extruder addressing (use_relative_e_distances=1).");
        SlicingParameters slicing_params0 = m_objects.front()->slicing_parameters();

        const PrintObject* tallest_object = m_objects.front(); // let's find the tallest object
        for (const auto* object : m_objects)
            if (*(object->layer_height_profile.end()-2) > *(tallest_object->layer_height_profile.end()-2) )
                    tallest_object = object;

        for (PrintObject *object : m_objects) {
            SlicingParameters slicing_params = object->slicing_parameters();
            if (std::abs(slicing_params.first_print_layer_height - slicing_params0.first_print_layer_height) > EPSILON ||
                std::abs(slicing_params.layer_height             - slicing_params0.layer_height            ) > EPSILON)
                return L("The Wipe Tower is only supported for multiple objects if they have equal layer heigths");
            if (slicing_params.raft_layers() != slicing_params0.raft_layers())
                return L("The Wipe Tower is only supported for multiple objects if they are printed over an equal number of raft layers");
            if (object->config().support_material_contact_distance != m_objects.front()->config().support_material_contact_distance)
                return L("The Wipe Tower is only supported for multiple objects if they are printed with the same support_material_contact_distance");
            if (! equal_layering(slicing_params, slicing_params0))
                return L("The Wipe Tower is only supported for multiple objects if they are sliced equally.");
            bool was_layer_height_profile_valid = object->layer_height_profile_valid;
            object->update_layer_height_profile();
            object->layer_height_profile_valid = was_layer_height_profile_valid;

            if ( m_config.variable_layer_height ) { // comparing layer height profiles
                bool failed = false;
                if (tallest_object->layer_height_profile.size() >= object->layer_height_profile.size() ) {
                    int i = 0;
                    while ( i < object->layer_height_profile.size() && i < tallest_object->layer_height_profile.size()) {
                        if (std::abs(tallest_object->layer_height_profile[i] - object->layer_height_profile[i])) {
                            failed = true;
                            break;
                        }
                        ++i;
                        if (i == object->layer_height_profile.size()-2) // this element contains this objects max z
                            if (tallest_object->layer_height_profile[i] > object->layer_height_profile[i]) // the difference does not matter in this case
                                ++i;
                    }
                }
                else
                    failed = true;

                if (failed)
                    return L("The Wipe tower is only supported if all objects have the same layer height profile");
            }
        }
    }
    
    {
        // find the smallest nozzle diameter
        std::vector<unsigned int> extruders = this->extruders();
        if (extruders.empty())
            return L("The supplied settings will cause an empty print.");
        
        std::vector<double> nozzle_diameters;
        for (unsigned int extruder_id : extruders)
            nozzle_diameters.push_back(m_config.nozzle_diameter.get_at(extruder_id));
        double min_nozzle_diameter = *std::min_element(nozzle_diameters.begin(), nozzle_diameters.end());
        unsigned int total_extruders_count = m_config.nozzle_diameter.size();
        for (const auto& extruder_idx : extruders)
            if ( extruder_idx >= total_extruders_count )
                return L("One or more object were assigned an extruder that the printer does not have.");

        for (PrintObject *object : m_objects) {
            if ((object->config().support_material_extruder == -1 || object->config().support_material_interface_extruder == -1) &&
                (object->config().raft_layers > 0 || object->config().support_material.value)) {
                // The object has some form of support and either support_material_extruder or support_material_interface_extruder
                // will be printed with the current tool without a forced tool change. Play safe, assert that all object nozzles
                // are of the same diameter.
                if (nozzle_diameters.size() > 1)
                    return L("Printing with multiple extruders of differing nozzle diameters. "
                           "If support is to be printed with the current extruder (support_material_extruder == 0 or support_material_interface_extruder == 0), "
                           "all nozzles have to be of the same diameter.");
            }
            
            // validate first_layer_height
            double first_layer_height = object->config().get_abs_value(L("first_layer_height"));
            double first_layer_min_nozzle_diameter;
            if (object->config().raft_layers > 0) {
                // if we have raft layers, only support material extruder is used on first layer
                size_t first_layer_extruder = object->config().raft_layers == 1
                    ? object->config().support_material_interface_extruder-1
                    : object->config().support_material_extruder-1;
                first_layer_min_nozzle_diameter = (first_layer_extruder == size_t(-1)) ? 
                    min_nozzle_diameter : 
                    m_config.nozzle_diameter.get_at(first_layer_extruder);
            } else {
                // if we don't have raft layers, any nozzle diameter is potentially used in first layer
                first_layer_min_nozzle_diameter = min_nozzle_diameter;
            }
            if (first_layer_height > first_layer_min_nozzle_diameter)
                return L("First layer height can't be greater than nozzle diameter");
            
            // validate layer_height
            if (object->config().layer_height.value > min_nozzle_diameter)
                return L("Layer height can't be greater than nozzle diameter");
        }
    }

    return std::string();
}

// the bounding box of objects placed in copies position
// (without taking skirt/brim/support material into account)
BoundingBox Print::bounding_box() const
{
    BoundingBox bb;
    for (const PrintObject *object : m_objects)
        for (Point copy : object->m_copies) {
            bb.merge(copy);
            copy += to_2d(object->size);
            bb.merge(copy);
        }
    return bb;
}

// the total bounding box of extrusions, including skirt/brim/support material
// this methods needs to be called even when no steps were processed, so it should
// only use configuration values
BoundingBox Print::total_bounding_box() const
{
    // get objects bounding box
    BoundingBox bb = this->bounding_box();
    
    // we need to offset the objects bounding box by at least half the perimeters extrusion width
    Flow perimeter_flow = m_objects.front()->get_layer(0)->get_region(0)->flow(frPerimeter);
    double extra = perimeter_flow.width/2;
    
    // consider support material
    if (this->has_support_material()) {
        extra = std::max(extra, SUPPORT_MATERIAL_MARGIN);
    }
    
    // consider brim and skirt
    if (m_config.brim_width.value > 0) {
        Flow brim_flow = this->brim_flow();
        extra = std::max(extra, m_config.brim_width.value + brim_flow.width/2);
    }
    if (this->has_skirt()) {
        int skirts = m_config.skirts.value;
        if (skirts == 0 && this->has_infinite_skirt()) skirts = 1;
        Flow skirt_flow = this->skirt_flow();
        extra = std::max(
            extra,
            m_config.brim_width.value
                + m_config.skirt_distance.value
                + skirts * skirt_flow.spacing()
                + skirt_flow.width/2
        );
    }
    
    if (extra > 0)
        bb.offset(scale_(extra));
    
    return bb;
}

double Print::skirt_first_layer_height() const
{
    if (m_objects.empty()) 
        throw std::invalid_argument("skirt_first_layer_height() can't be called without PrintObjects");
    return m_objects.front()->config().get_abs_value("first_layer_height");
}

Flow Print::brim_flow() const
{
    ConfigOptionFloatOrPercent width = m_config.first_layer_extrusion_width;
    if (width.value == 0) 
        width = m_regions.front()->config().perimeter_extrusion_width;
    if (width.value == 0) 
        width = m_objects.front()->config().extrusion_width;
    
    /* We currently use a random region's perimeter extruder.
       While this works for most cases, we should probably consider all of the perimeter
       extruders and take the one with, say, the smallest index.
       The same logic should be applied to the code that selects the extruder during G-code
       generation as well. */
    return Flow::new_from_config_width(
        frPerimeter,
        width, 
        m_config.nozzle_diameter.get_at(m_regions.front()->config().perimeter_extruder-1),
        this->skirt_first_layer_height(),
        0
    );
}

Flow Print::skirt_flow() const
{
    ConfigOptionFloatOrPercent width = m_config.first_layer_extrusion_width;
    if (width.value == 0) 
        width = m_regions.front()->config().perimeter_extrusion_width;
    if (width.value == 0)
        width = m_objects.front()->config().extrusion_width;
    
    /* We currently use a random object's support material extruder.
       While this works for most cases, we should probably consider all of the support material
       extruders and take the one with, say, the smallest index;
       The same logic should be applied to the code that selects the extruder during G-code
       generation as well. */
    return Flow::new_from_config_width(
        frPerimeter,
        width, 
        m_config.nozzle_diameter.get_at(m_objects.front()->config().support_material_extruder-1),
        this->skirt_first_layer_height(),
        0
    );
}

bool Print::has_support_material() const
{
    for (const PrintObject *object : m_objects)
        if (object->has_support_material()) 
            return true;
    return false;
}

/*  This method assigns extruders to the volumes having a material
    but not having extruders set in the volume config. */
void Print::auto_assign_extruders(ModelObject* model_object) const
{
    // only assign extruders if object has more than one volume
    if (model_object->volumes.size() < 2)
        return;
    
//    size_t extruders = m_config.nozzle_diameter.values.size();
    for (size_t volume_id = 0; volume_id < model_object->volumes.size(); ++ volume_id) {
        ModelVolume *volume = model_object->volumes[volume_id];
        //FIXME Vojtech: This assigns an extruder ID even to a modifier volume, if it has a material assigned.
        if ((volume->is_model_part() || volume->is_modifier()) && ! volume->material_id().empty() && ! volume->config.has("extruder"))
            volume->config.opt<ConfigOptionInt>("extruder", true)->value = int(volume_id + 1);
    }
}

// Slicing process, running at a background thread.
void Print::process()
{
    BOOST_LOG_TRIVIAL(info) << "Staring the slicing process.";
    for (PrintObject *obj : m_objects)
        obj->make_perimeters();
    this->throw_if_canceled();
    this->set_status(70, "Infilling layers");
    for (PrintObject *obj : m_objects)
        obj->infill();
    this->throw_if_canceled();
    for (PrintObject *obj : m_objects)
        obj->generate_support_material();
    this->throw_if_canceled();
    if (! m_state.is_done(psSkirt)) {
        this->set_started(psSkirt);
        m_skirt.clear();
        if (this->has_skirt()) {
            this->set_status(88, "Generating skirt");
            this->_make_skirt();
        }
        this->set_done(psSkirt);
    }
    this->throw_if_canceled();
    if (! m_state.is_done(psBrim)) {
        this->set_started(psBrim);
        m_brim.clear();
        if (m_config.brim_width > 0) {
            this->set_status(88, "Generating brim");
            this->_make_brim();
        }
       this->set_done(psBrim);
    }
    this->throw_if_canceled();
    if (! m_state.is_done(psWipeTower)) {
        this->set_started(psWipeTower);
        m_wipe_tower_data.clear();
        if (this->has_wipe_tower()) {
            //this->set_status(95, "Generating wipe tower");
            this->_make_wipe_tower();
        }
       this->set_done(psWipeTower);
    }
    BOOST_LOG_TRIVIAL(info) << "Slicing process finished.";
}

// G-code export process, running at a background thread.
// The export_gcode may die for various reasons (fails to process output_filename_format,
// write error into the G-code, cannot execute post-processing scripts).
// It is up to the caller to show an error message.
void Print::export_gcode(const std::string &path_template, GCodePreviewData *preview_data)
{
    // prerequisites
    this->process();
    
    // output everything to a G-code file
    // The following call may die if the output_filename_format template substitution fails.
    std::string path = this->output_filepath(path_template);
    std::string message = "Exporting G-code";
    if (! path.empty()) {
        message += " to ";
        message += path;
    }
    this->set_status(90, message);

    // The following line may die for multiple reasons.
    GCode gcode;
    gcode.do_export(this, path.c_str(), preview_data);
}

void Print::_make_skirt()
{
    // First off we need to decide how tall the skirt must be.
    // The skirt_height option from config is expressed in layers, but our
    // object might have different layer heights, so we need to find the print_z
    // of the highest layer involved.
    // Note that unless has_infinite_skirt() == true
    // the actual skirt might not reach this $skirt_height_z value since the print
    // order of objects on each layer is not guaranteed and will not generally
    // include the thickest object first. It is just guaranteed that a skirt is
    // prepended to the first 'n' layers (with 'n' = skirt_height).
    // $skirt_height_z in this case is the highest possible skirt height for safety.
    coordf_t skirt_height_z = 0.;
    PrintObjectPtrs printable_objects = get_printable_objects();
    for (const PrintObject *object : printable_objects) {
        size_t skirt_layers = this->has_infinite_skirt() ?
            object->layer_count() : 
            std::min(size_t(m_config.skirt_height.value), object->layer_count());
        skirt_height_z = std::max(skirt_height_z, object->m_layers[skirt_layers-1]->print_z);
    }
    
    // Collect points from all layers contained in skirt height.
    Points points;
    for (const PrintObject *object : printable_objects) {
        Points object_points;
        // Get object layers up to skirt_height_z.
        for (const Layer *layer : object->m_layers) {
            if (layer->print_z > skirt_height_z)
                break;
            for (const ExPolygon &expoly : layer->slices.expolygons)
                // Collect the outer contour points only, ignore holes for the calculation of the convex hull.
                append(object_points, expoly.contour.points);
        }
        // Get support layers up to skirt_height_z.
        for (const SupportLayer *layer : object->support_layers()) {
            if (layer->print_z > skirt_height_z)
                break;
            for (const ExtrusionEntity *extrusion_entity : layer->support_fills.entities)
                append(object_points, extrusion_entity->as_polyline().points);
        }
        // Repeat points for each object copy.
        for (const Point &shift : object->m_copies) {
            Points copy_points = object_points;
            for (Point &pt : copy_points)
                pt += shift;
            append(points, copy_points);
        }
    }

    if (points.size() < 3)
        // At least three points required for a convex hull.
        return;
    
    this->throw_if_canceled();
    Polygon convex_hull = Slic3r::Geometry::convex_hull(points);
    
    // Skirt may be printed on several layers, having distinct layer heights,
    // but loops must be aligned so can't vary width/spacing
    // TODO: use each extruder's own flow
    double first_layer_height = this->skirt_first_layer_height();
    Flow   flow = this->skirt_flow();
    float  spacing = flow.spacing();
    double mm3_per_mm = flow.mm3_per_mm();
    
    std::vector<size_t> extruders;
    std::vector<double> extruders_e_per_mm;
    {
        auto set_extruders = this->extruders();
        extruders.reserve(set_extruders.size());
        extruders_e_per_mm.reserve(set_extruders.size());
        for (auto &extruder_id : set_extruders) {
            extruders.push_back(extruder_id);
            extruders_e_per_mm.push_back(Extruder((unsigned int)extruder_id, &m_config).e_per_mm(mm3_per_mm));
        }
    }

    // Number of skirt loops per skirt layer.
    int n_skirts = m_config.skirts.value;
    if (this->has_infinite_skirt() && n_skirts == 0)
        n_skirts = 1;

    // Initial offset of the brim inner edge from the object (possible with a support & raft).
    // The skirt will touch the brim if the brim is extruded.
    Flow brim_flow = this->brim_flow();
    double actual_brim_width = brim_flow.spacing() * floor(m_config.brim_width.value / brim_flow.spacing());
    coord_t distance = scale_(std::max(m_config.skirt_distance.value, actual_brim_width) - spacing/2.);
    // Draw outlines from outside to inside.
    // Loop while we have less skirts than required or any extruder hasn't reached the min length if any.
    std::vector<coordf_t> extruded_length(extruders.size(), 0.);
    for (int i = n_skirts, extruder_idx = 0; i > 0; -- i) {
        this->throw_if_canceled();
        // Offset the skirt outside.
        distance += coord_t(scale_(spacing));
        // Generate the skirt centerline.
        Polygon loop;
        {
            Polygons loops = offset(convex_hull, distance, ClipperLib::jtRound, scale_(0.1));
            Geometry::simplify_polygons(loops, scale_(0.05), &loops);
            loop = loops.front();
        }
        // Extrude the skirt loop.
        ExtrusionLoop eloop(elrSkirt);
        eloop.paths.emplace_back(ExtrusionPath(
            ExtrusionPath(
                erSkirt,
                mm3_per_mm,         // this will be overridden at G-code export time
                flow.width,
                first_layer_height  // this will be overridden at G-code export time
            )));
        eloop.paths.back().polyline = loop.split_at_first_point();
        m_skirt.append(eloop);
        if (m_config.min_skirt_length.value > 0) {
            // The skirt length is limited. Sum the total amount of filament length extruded, in mm.
            extruded_length[extruder_idx] += unscale<double>(loop.length()) * extruders_e_per_mm[extruder_idx];
            if (extruded_length[extruder_idx] < m_config.min_skirt_length.value) {
                // Not extruded enough yet with the current extruder. Add another loop.
                if (i == 1)
                    ++ i;
            } else {
                assert(extruded_length[extruder_idx] >= m_config.min_skirt_length.value);
                // Enough extruded with the current extruder. Extrude with the next one,
                // until the prescribed number of skirt loops is extruded.
                if (extruder_idx + 1 < extruders.size())
                    ++ extruder_idx;
            }
        } else {
            // The skirt lenght is not limited, extrude the skirt with the 1st extruder only.
        }
    }
    // Brims were generated inside out, reverse to print the outmost contour first.
    m_skirt.reverse();
}

void Print::_make_brim()
{
    // Brim is only printed on first layer and uses perimeter extruder.
    Flow        flow = this->brim_flow();
    Polygons    islands;
    PrintObjectPtrs printable_objects = get_printable_objects();
    for (PrintObject *object : printable_objects) {
        Polygons object_islands;
        for (ExPolygon &expoly : object->m_layers.front()->slices.expolygons)
            object_islands.push_back(expoly.contour);
        if (! object->support_layers().empty())
            object->support_layers().front()->support_fills.polygons_covered_by_spacing(object_islands, float(SCALED_EPSILON));
        islands.reserve(islands.size() + object_islands.size() * object->m_copies.size());
        for (const Point &pt : object->m_copies)
            for (Polygon &poly : object_islands) {
                islands.push_back(poly);
                islands.back().translate(pt);
            }
    }
    Polygons loops;
    size_t num_loops = size_t(floor(m_config.brim_width.value / flow.spacing()));
    for (size_t i = 0; i < num_loops; ++ i) {
        this->throw_if_canceled();
        islands = offset(islands, float(flow.scaled_spacing()), jtSquare);
        for (Polygon &poly : islands) {
            // poly.simplify(SCALED_RESOLUTION);
            poly.points.push_back(poly.points.front());
            Points p = MultiPoint::_douglas_peucker(poly.points, SCALED_RESOLUTION);
            p.pop_back();
            poly.points = std::move(p);
        }
        polygons_append(loops, offset(islands, -0.5f * float(flow.scaled_spacing())));
    }
    
    loops = union_pt_chained(loops, false);
    std::reverse(loops.begin(), loops.end());
    extrusion_entities_append_loops(m_brim.entities, std::move(loops), erSkirt, float(flow.mm3_per_mm()), float(flow.width), float(this->skirt_first_layer_height()));
}

// Wipe tower support.
bool Print::has_wipe_tower() const
{
    return 
        m_config.single_extruder_multi_material.value && 
        ! m_config.spiral_vase.value &&
        m_config.wipe_tower.value && 
        m_config.nozzle_diameter.values.size() > 1;
}

void Print::_make_wipe_tower()
{
    m_wipe_tower_data.clear();
    if (! this->has_wipe_tower())
        return;

    // Get wiping matrix to get number of extruders and convert vector<double> to vector<float>:
    std::vector<float> wiping_matrix(cast<float>(m_config.wiping_volumes_matrix.values));
    // Extract purging volumes for each extruder pair:
    std::vector<std::vector<float>> wipe_volumes;
    const unsigned int number_of_extruders = (unsigned int)(sqrt(wiping_matrix.size())+EPSILON);
    for (unsigned int i = 0; i<number_of_extruders; ++i)
        wipe_volumes.push_back(std::vector<float>(wiping_matrix.begin()+i*number_of_extruders, wiping_matrix.begin()+(i+1)*number_of_extruders));

    // Let the ToolOrdering class know there will be initial priming extrusions at the start of the print.
    m_wipe_tower_data.tool_ordering = ToolOrdering(*this, (unsigned int)-1, true);
    if (! m_wipe_tower_data.tool_ordering.has_wipe_tower())
        // Don't generate any wipe tower.
        return;

    // Check whether there are any layers in m_tool_ordering, which are marked with has_wipe_tower,
    // they print neither object, nor support. These layers are above the raft and below the object, and they
    // shall be added to the support layers to be printed.
    // see https://github.com/prusa3d/Slic3r/issues/607
    {
        size_t idx_begin = size_t(-1);
        size_t idx_end   = m_wipe_tower_data.tool_ordering.layer_tools().size();
        // Find the first wipe tower layer, which does not have a counterpart in an object or a support layer.
        for (size_t i = 0; i < idx_end; ++ i) {
            const LayerTools &lt = m_wipe_tower_data.tool_ordering.layer_tools()[i];
            if (lt.has_wipe_tower && ! lt.has_object && ! lt.has_support) {
                idx_begin = i;
                break;
            }
        }
        if (idx_begin != size_t(-1)) {
            // Find the position in m_objects.first()->support_layers to insert these new support layers.
            double wipe_tower_new_layer_print_z_first = m_wipe_tower_data.tool_ordering.layer_tools()[idx_begin].print_z;
            SupportLayerPtrs::const_iterator it_layer = m_objects.front()->support_layers().begin();
            SupportLayerPtrs::const_iterator it_end   = m_objects.front()->support_layers().end();
            for (; it_layer != it_end && (*it_layer)->print_z - EPSILON < wipe_tower_new_layer_print_z_first; ++ it_layer);
            // Find the stopper of the sequence of wipe tower layers, which do not have a counterpart in an object or a support layer.
            for (size_t i = idx_begin; i < idx_end; ++ i) {
                LayerTools &lt = const_cast<LayerTools&>(m_wipe_tower_data.tool_ordering.layer_tools()[i]);
                if (! (lt.has_wipe_tower && ! lt.has_object && ! lt.has_support))
                    break;
                lt.has_support = true;
                // Insert the new support layer.
                double height    = lt.print_z - m_wipe_tower_data.tool_ordering.layer_tools()[i-1].print_z;
                //FIXME the support layer ID is set to -1, as Vojtech hopes it is not being used anyway.
                it_layer = m_objects.front()->insert_support_layer(it_layer, size_t(-1), height, lt.print_z, lt.print_z - 0.5 * height);
                ++ it_layer;
            }
        }
    }
    this->throw_if_canceled();

    // Initialize the wipe tower.
    WipeTowerPrusaMM wipe_tower(
        float(m_config.wipe_tower_x.value),     float(m_config.wipe_tower_y.value), 
        float(m_config.wipe_tower_width.value),
        float(m_config.wipe_tower_rotation_angle.value), float(m_config.cooling_tube_retraction.value),
        float(m_config.cooling_tube_length.value), float(m_config.parking_pos_retraction.value),
        float(m_config.extra_loading_move.value), float(m_config.wipe_tower_bridging), wipe_volumes,
        m_wipe_tower_data.tool_ordering.first_extruder());

    //wipe_tower.set_retract();
    //wipe_tower.set_zhop();

    // Set the extruder & material properties at the wipe tower object.
    for (size_t i = 0; i < number_of_extruders; ++ i)
        wipe_tower.set_extruder(
            i, 
            WipeTowerPrusaMM::parse_material(m_config.filament_type.get_at(i).c_str()),
            m_config.temperature.get_at(i),
            m_config.first_layer_temperature.get_at(i),
            m_config.filament_loading_speed.get_at(i),
            m_config.filament_loading_speed_start.get_at(i),
            m_config.filament_unloading_speed.get_at(i),
            m_config.filament_unloading_speed_start.get_at(i),
            m_config.filament_toolchange_delay.get_at(i),
            m_config.filament_cooling_moves.get_at(i),
            m_config.filament_cooling_initial_speed.get_at(i),
            m_config.filament_cooling_final_speed.get_at(i),
            m_config.filament_ramming_parameters.get_at(i),
            m_config.nozzle_diameter.get_at(i));

    m_wipe_tower_data.priming = Slic3r::make_unique<WipeTower::ToolChangeResult>(
        wipe_tower.prime(this->skirt_first_layer_height(), m_wipe_tower_data.tool_ordering.all_extruders(), false));

    // Lets go through the wipe tower layers and determine pairs of extruder changes for each
    // to pass to wipe_tower (so that it can use it for planning the layout of the tower)
    {
        unsigned int current_extruder_id = m_wipe_tower_data.tool_ordering.all_extruders().back();
        for (auto &layer_tools : m_wipe_tower_data.tool_ordering.layer_tools()) { // for all layers
            if (!layer_tools.has_wipe_tower) continue;
            bool first_layer = &layer_tools == &m_wipe_tower_data.tool_ordering.front();
            wipe_tower.plan_toolchange(layer_tools.print_z, layer_tools.wipe_tower_layer_height, current_extruder_id, current_extruder_id,false);
            for (const auto extruder_id : layer_tools.extruders) {
                if ((first_layer && extruder_id == m_wipe_tower_data.tool_ordering.all_extruders().back()) || extruder_id != current_extruder_id) {
                    float volume_to_wipe = wipe_volumes[current_extruder_id][extruder_id];             // total volume to wipe after this toolchange
                    // Not all of that can be used for infill purging:
                    volume_to_wipe -= m_config.filament_minimal_purge_on_wipe_tower.get_at(extruder_id);

                    // try to assign some infills/objects for the wiping:
                    volume_to_wipe = layer_tools.wiping_extrusions().mark_wiping_extrusions(*this, current_extruder_id, extruder_id, volume_to_wipe);

                    // add back the minimal amount toforce on the wipe tower:
                    volume_to_wipe += m_config.filament_minimal_purge_on_wipe_tower.get_at(extruder_id);

                    // request a toolchange at the wipe tower with at least volume_to_wipe purging amount
                    wipe_tower.plan_toolchange(layer_tools.print_z, layer_tools.wipe_tower_layer_height, current_extruder_id, extruder_id,
                                               first_layer && extruder_id == m_wipe_tower_data.tool_ordering.all_extruders().back(), volume_to_wipe);
                    current_extruder_id = extruder_id;
                }
            }
            layer_tools.wiping_extrusions().ensure_perimeters_infills_order(*this);
            if (&layer_tools == &m_wipe_tower_data.tool_ordering.back() || (&layer_tools + 1)->wipe_tower_partitions == 0)
                break;
        }
    }

    // Generate the wipe tower layers.
    m_wipe_tower_data.tool_changes.reserve(m_wipe_tower_data.tool_ordering.layer_tools().size());
    wipe_tower.generate(m_wipe_tower_data.tool_changes);
    m_wipe_tower_data.depth = wipe_tower.get_depth();

    // Unload the current filament over the purge tower.
    coordf_t layer_height = m_objects.front()->config().layer_height.value;
    if (m_wipe_tower_data.tool_ordering.back().wipe_tower_partitions > 0) {
        // The wipe tower goes up to the last layer of the print.
        if (wipe_tower.layer_finished()) {
            // The wipe tower is printed to the top of the print and it has no space left for the final extruder purge.
            // Lift Z to the next layer.
            wipe_tower.set_layer(float(m_wipe_tower_data.tool_ordering.back().print_z + layer_height), float(layer_height), 0, false, true);
        } else {
            // There is yet enough space at this layer of the wipe tower for the final purge.
        }
    } else {
        // The wipe tower does not reach the last print layer, perform the pruge at the last print layer.
        assert(m_wipe_tower_data.tool_ordering.back().wipe_tower_partitions == 0);
        wipe_tower.set_layer(float(m_wipe_tower_data.tool_ordering.back().print_z), float(layer_height), 0, false, true);
    }
    m_wipe_tower_data.final_purge = Slic3r::make_unique<WipeTower::ToolChangeResult>(
		wipe_tower.tool_change((unsigned int)-1, false));

    m_wipe_tower_data.used_filament = wipe_tower.get_used_filament();
    m_wipe_tower_data.number_of_toolchanges = wipe_tower.get_number_of_toolchanges();
}

std::string Print::output_filename() const
{
    DynamicConfig cfg_timestamp;
    PlaceholderParser::update_timestamp(cfg_timestamp);
    try {
        return this->placeholder_parser().process(m_config.output_filename_format.value, 0, &cfg_timestamp);
    } catch (std::runtime_error &err) {
        throw std::runtime_error(L("Failed processing of the output_filename_format template.") + "\n" + err.what());
    }
}

std::string Print::output_filepath(const std::string &path) const
{
    // if we were supplied no path, generate an automatic one based on our first object's input file
    if (path.empty()) {
        // get the first input file name
        std::string input_file;
        for (const PrintObject *object : m_objects) {
            input_file = object->model_object()->input_file;
            if (! input_file.empty())
                break;
        }
        return (boost::filesystem::path(input_file).parent_path() / this->output_filename()).make_preferred().string();
    }
    
    // if we were supplied a directory, use it and append our automatically generated filename
    boost::filesystem::path p(path);
    if (boost::filesystem::is_directory(p))
        return (p / this->output_filename()).make_preferred().string();
    
    // if we were supplied a file which is not a directory, use it
    return path;
}

void Print::export_png(const std::string &dirpath)
{
//    size_t idx = 0;
//    for (PrintObject *obj : m_objects) {
//        obj->slice();
//        this->set_status(int(floor(idx * 100. / m_objects.size() + 0.5)), "Slicing...");
//        ++ idx;
//    }
//    this->set_status(90, "Exporting zipped archive...");
//    print_to<FilePrinterFormat::PNG>(*this,
//        dirpath,
//        float(m_config.bed_size_x.value),
//        float(m_config.bed_size_y.value),
//        int(m_config.pixel_width.value),
//        int(m_config.pixel_height.value),
//        float(m_config.exp_time.value),
//        float(m_config.exp_time_first.value));
//    this->set_status(100, "Done.");
}

// Returns extruder this eec should be printed with, according to PrintRegion config
int Print::get_extruder(const ExtrusionEntityCollection& fill, const PrintRegion &region)
{
    return is_infill(fill.role()) ? std::max<int>(0, (is_solid_infill(fill.entities.front()->role()) ? region.config().solid_infill_extruder : region.config().infill_extruder) - 1) :
                                    std::max<int>(region.config().perimeter_extruder.value - 1, 0);
}

} // namespace Slic3r
<|MERGE_RESOLUTION|>--- conflicted
+++ resolved
@@ -410,10 +410,9 @@
     this->invalidate_all_steps();
 
     // Set the transformation matrix without translation from the first instance.
-<<<<<<< HEAD
     if (! model_object->instances.empty()) {
         // Trafo and bounding box, both in world coordinate system.
-        Transform3d   trafo = model_object->instances.front()->world_matrix();
+        Transform3d   trafo = model_object->instances.front()->get_matrix();
         BoundingBoxf3 bbox  = model_object->instance_bounding_box(0);
         // Now shift the object up to align it with the print bed.
         trafo.data()[14] -= bbox.min(2);
@@ -422,10 +421,6 @@
 		trafo.data()[13] = 0;
 		object->set_trafo(trafo);
     }
-=======
-    if (! model_object->instances.empty())
-        object->set_trafo(model_object->instances.front()->get_matrix(true));
->>>>>>> b8168d42
 
     size_t volume_id = 0;
     for (const ModelVolume *volume : model_object->volumes) {
