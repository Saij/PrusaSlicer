--- conflicted
+++ resolved
@@ -1,1182 +1,589 @@
-<<<<<<< HEAD
-#ifndef slic3r_Point_hpp_
-#define slic3r_Point_hpp_
-
-#include "libslic3r.h"
-#include <cstddef>
-#include <vector>
-#include <cmath>
-#include <string>
-#include <sstream>
-#include <unordered_map>
-
-#include <Eigen/Geometry> 
-
-#include "LocalesUtils.hpp"
-
-namespace Slic3r {
-
-class BoundingBox;
-class BoundingBoxf;
-class Line;
-class MultiPoint;
-class Point;
-using Vector = Point;
-
-// Base template for eigen derived vectors
-template<int N, int M, class T>
-using Mat = Eigen::Matrix<T, N, M, Eigen::DontAlign, N, M>;
-
-template<int N, class T> using Vec = Mat<N, 1, T>;
-
-template<typename NumberType>
-using DynVec = Eigen::Matrix<NumberType, Eigen::Dynamic, 1>;
-
-// Eigen types, to replace the Slic3r's own types in the future.
-// Vector types with a fixed point coordinate base type.
-using Vec2crd = Eigen::Matrix<coord_t,  2, 1, Eigen::DontAlign>;
-using Vec3crd = Eigen::Matrix<coord_t,  3, 1, Eigen::DontAlign>;
-using Vec2i   = Eigen::Matrix<int,      2, 1, Eigen::DontAlign>;
-using Vec3i   = Eigen::Matrix<int,      3, 1, Eigen::DontAlign>;
-using Vec4i   = Eigen::Matrix<int,      4, 1, Eigen::DontAlign>;
-using Vec2i32 = Eigen::Matrix<int32_t,  2, 1, Eigen::DontAlign>;
-using Vec2i64 = Eigen::Matrix<int64_t,  2, 1, Eigen::DontAlign>;
-using Vec3i32 = Eigen::Matrix<int32_t,  3, 1, Eigen::DontAlign>;
-using Vec3i64 = Eigen::Matrix<int64_t,  3, 1, Eigen::DontAlign>;
-
-// Vector types with a double coordinate base type.
-using Vec2f   = Eigen::Matrix<float,    2, 1, Eigen::DontAlign>;
-using Vec3f   = Eigen::Matrix<float,    3, 1, Eigen::DontAlign>;
-using Vec4f   = Eigen::Matrix<float,    4, 1, Eigen::DontAlign>;
-using Vec2d   = Eigen::Matrix<double,   2, 1, Eigen::DontAlign>;
-using Vec3d   = Eigen::Matrix<double,   3, 1, Eigen::DontAlign>;
-using Vec4d   = Eigen::Matrix<double,   4, 1, Eigen::DontAlign>;
-
-using Points         = std::vector<Point>;
-using PointPtrs      = std::vector<Point*>;
-using PointConstPtrs = std::vector<const Point*>;
-using Points3        = std::vector<Vec3crd>;
-using Pointfs        = std::vector<Vec2d>;
-using Vec2ds         = std::vector<Vec2d>;
-using Pointf3s       = std::vector<Vec3d>;
-
-using Matrix2f       = Eigen::Matrix<float,  2, 2, Eigen::DontAlign>;
-using Matrix2d       = Eigen::Matrix<double, 2, 2, Eigen::DontAlign>;
-using Matrix3f       = Eigen::Matrix<float,  3, 3, Eigen::DontAlign>;
-using Matrix3d       = Eigen::Matrix<double, 3, 3, Eigen::DontAlign>;
-using Matrix4f       = Eigen::Matrix<float,  4, 4, Eigen::DontAlign>;
-using Matrix4d       = Eigen::Matrix<double, 4, 4, Eigen::DontAlign>;
-
-template<int N, class T>
-using Transform = Eigen::Transform<float, N, Eigen::Affine, Eigen::DontAlign>;
-
-using Transform2f    = Eigen::Transform<float,  2, Eigen::Affine, Eigen::DontAlign>;
-using Transform2d    = Eigen::Transform<double, 2, Eigen::Affine, Eigen::DontAlign>;
-using Transform3f    = Eigen::Transform<float,  3, Eigen::Affine, Eigen::DontAlign>;
-using Transform3d    = Eigen::Transform<double, 3, Eigen::Affine, Eigen::DontAlign>;
-
-// I don't know why Eigen::Transform::Identity() return a const object...
-template<int N, class T> Transform<N, T> identity() { return Transform<N, T>::Identity(); }
-inline const auto &identity3f = identity<3, float>;
-inline const auto &identity3d = identity<3, double>;
-
-inline bool operator<(const Vec2d &lhs, const Vec2d &rhs) { return lhs.x() < rhs.x() || (lhs.x() == rhs.x() && lhs.y() < rhs.y()); }
-
-// Cross product of two 2D vectors.
-// None of the vectors may be of int32_t type as the result would overflow.
-template<typename Derived, typename Derived2>
-inline typename Derived::Scalar cross2(const Eigen::MatrixBase<Derived> &v1, const Eigen::MatrixBase<Derived2> &v2)
-{
-    static_assert(Derived::IsVectorAtCompileTime && int(Derived::SizeAtCompileTime) == 2, "cross2(): first parameter is not a 2D vector");
-    static_assert(Derived2::IsVectorAtCompileTime && int(Derived2::SizeAtCompileTime) == 2, "cross2(): first parameter is not a 2D vector");
-    static_assert(! std::is_same<typename Derived::Scalar, int32_t>::value, "cross2(): Scalar type must not be int32_t, otherwise the cross product would overflow.");
-    static_assert(std::is_same<typename Derived::Scalar, typename Derived2::Scalar>::value, "cross2(): Scalar types of 1st and 2nd operand must be equal.");
-    return v1.x() * v2.y() - v1.y() * v2.x();
-}
-
-// 2D vector perpendicular to the argument.
-template<typename Derived>
-inline Eigen::Matrix<typename Derived::Scalar, 2, 1, Eigen::DontAlign> perp(const Eigen::MatrixBase<Derived> &v)
-{ 
-    static_assert(Derived::IsVectorAtCompileTime && int(Derived::SizeAtCompileTime) == 2, "perp(): parameter is not a 2D vector");
-    return { - v.y(), v.x() };
-}
-
-// Angle from v1 to v2, returning double atan2(y, x) normalized to <-PI, PI>.
-template<typename Derived, typename Derived2>
-inline double angle(const Eigen::MatrixBase<Derived> &v1, const Eigen::MatrixBase<Derived2> &v2) {
-    static_assert(Derived::IsVectorAtCompileTime && int(Derived::SizeAtCompileTime) == 2, "angle(): first parameter is not a 2D vector");
-    static_assert(Derived2::IsVectorAtCompileTime && int(Derived2::SizeAtCompileTime) == 2, "angle(): second parameter is not a 2D vector");
-    auto v1d = v1.template cast<double>();
-    auto v2d = v2.template cast<double>();
-    return atan2(cross2(v1d, v2d), v1d.dot(v2d));
-}
-
-template<typename Derived>
-Eigen::Matrix<typename Derived::Scalar, 2, 1, Eigen::DontAlign> to_2d(const Eigen::MatrixBase<Derived> &ptN) {
-    static_assert(Derived::IsVectorAtCompileTime && int(Derived::SizeAtCompileTime) >= 3, "to_2d(): first parameter is not a 3D or higher dimensional vector");
-    return { ptN.x(), ptN.y() };
-}
-
-template<typename Derived>
-inline Eigen::Matrix<typename Derived::Scalar, 3, 1, Eigen::DontAlign> to_3d(const Eigen::MatrixBase<Derived> &pt, const typename Derived::Scalar z) {
-    static_assert(Derived::IsVectorAtCompileTime && int(Derived::SizeAtCompileTime) == 2, "to_3d(): first parameter is not a 2D vector");
-    return { pt.x(), pt.y(), z };
-}
-
-inline Vec2d   unscale(coord_t x, coord_t y) { return Vec2d(unscale<double>(x), unscale<double>(y)); }
-inline Vec2d   unscale(const Vec2crd &pt) { return Vec2d(unscale<double>(pt.x()), unscale<double>(pt.y())); }
-inline Vec2d   unscale(const Vec2d   &pt) { return Vec2d(unscale<double>(pt.x()), unscale<double>(pt.y())); }
-inline Vec3d   unscale(coord_t x, coord_t y, coord_t z) { return Vec3d(unscale<double>(x), unscale<double>(y), unscale<double>(z)); }
-inline Vec3d   unscale(const Vec3crd &pt) { return Vec3d(unscale<double>(pt.x()), unscale<double>(pt.y()), unscale<double>(pt.z())); }
-inline Vec3d   unscale(const Vec3d   &pt) { return Vec3d(unscale<double>(pt.x()), unscale<double>(pt.y()), unscale<double>(pt.z())); }
-
-inline std::string to_string(const Vec2crd &pt) { return std::string("[") + float_to_string_decimal_point(pt.x()) + ", " + float_to_string_decimal_point(pt.y()) + "]"; }
-inline std::string to_string(const Vec2d   &pt) { return std::string("[") + float_to_string_decimal_point(pt.x()) + ", " + float_to_string_decimal_point(pt.y()) + "]"; }
-inline std::string to_string(const Vec3crd &pt) { return std::string("[") + float_to_string_decimal_point(pt.x()) + ", " + float_to_string_decimal_point(pt.y()) + ", " + float_to_string_decimal_point(pt.z()) + "]"; }
-inline std::string to_string(const Vec3d   &pt) { return std::string("[") + float_to_string_decimal_point(pt.x()) + ", " + float_to_string_decimal_point(pt.y()) + ", " + float_to_string_decimal_point(pt.z()) + "]"; }
-
-std::vector<Vec3f> transform(const std::vector<Vec3f>& points, const Transform3f& t);
-Pointf3s transform(const Pointf3s& points, const Transform3d& t);
-
-template<int N, class T> using Vec = Eigen::Matrix<T,  N, 1, Eigen::DontAlign, N, 1>;
-
-class Point : public Vec2crd
-{
-public:
-    using coord_type = coord_t;
-
-    Point() : Vec2crd(0, 0) {}
-    Point(int32_t x, int32_t y) : Vec2crd(coord_t(x), coord_t(y)) {}
-    Point(int64_t x, int64_t y) : Vec2crd(coord_t(x), coord_t(y)) {}
-    Point(double x, double y) : Vec2crd(coord_t(std::round(x)), coord_t(std::round(y))) {}
-    Point(const Point &rhs) { *this = rhs; }
-	explicit Point(const Vec2d& rhs) : Vec2crd(coord_t(std::round(rhs.x())), coord_t(std::round(rhs.y()))) {}
-	// This constructor allows you to construct Point from Eigen expressions
-    template<typename OtherDerived>
-    Point(const Eigen::MatrixBase<OtherDerived> &other) : Vec2crd(other) {}
-    static Point new_scale(coordf_t x, coordf_t y) { return Point(coord_t(scale_(x)), coord_t(scale_(y))); }
-    static Point new_scale(const Vec2d &v) { return Point(coord_t(scale_(v.x())), coord_t(scale_(v.y()))); }
-    static Point new_scale(const Vec2f &v) { return Point(coord_t(scale_(v.x())), coord_t(scale_(v.y()))); }
-
-    // This method allows you to assign Eigen expressions to MyVectorType
-    template<typename OtherDerived>
-    Point& operator=(const Eigen::MatrixBase<OtherDerived> &other)
-    {
-        this->Vec2crd::operator=(other);
-        return *this;
-    }
-
-    Point& operator+=(const Point& rhs) { this->x() += rhs.x(); this->y() += rhs.y(); return *this; }
-    Point& operator-=(const Point& rhs) { this->x() -= rhs.x(); this->y() -= rhs.y(); return *this; }
-	Point& operator*=(const double &rhs) { this->x() = coord_t(this->x() * rhs); this->y() = coord_t(this->y() * rhs); return *this; }
-    Point operator*(const double &rhs) { return Point(this->x() * rhs, this->y() * rhs); }
-
-    void   rotate(double angle) { this->rotate(std::cos(angle), std::sin(angle)); }
-    void   rotate(double cos_a, double sin_a) {
-        double cur_x = (double)this->x();
-        double cur_y = (double)this->y();
-        this->x() = (coord_t)round(cos_a * cur_x - sin_a * cur_y);
-        this->y() = (coord_t)round(cos_a * cur_y + sin_a * cur_x);
-    }
-
-    void   rotate(double angle, const Point &center);
-    Point  rotated(double angle) const { Point res(*this); res.rotate(angle); return res; }
-    Point  rotated(double cos_a, double sin_a) const { Point res(*this); res.rotate(cos_a, sin_a); return res; }
-    Point  rotated(double angle, const Point &center) const { Point res(*this); res.rotate(angle, center); return res; }
-    Point  rotate_90_degree_ccw() const { return Point(-this->y(), this->x()); }
-    int    nearest_point_index(const Points &points) const;
-    int    nearest_point_index(const PointConstPtrs &points) const;
-    int    nearest_point_index(const PointPtrs &points) const;
-    bool   nearest_point(const Points &points, Point* point) const;
-    Point  projection_onto(const MultiPoint &poly) const;
-    Point  projection_onto(const Line &line) const;
-};
-
-inline bool operator<(const Point &l, const Point &r) 
-{ 
-    return l.x() < r.x() || (l.x() == r.x() && l.y() < r.y());
-}
-
-inline Point operator* (const Point& l, const double &r)
-{
-    return {coord_t(l.x() * r), coord_t(l.y() * r)};
-}
-
-inline bool is_approx(const Point &p1, const Point &p2, coord_t epsilon = coord_t(SCALED_EPSILON))
-{
-	Point d = (p2 - p1).cwiseAbs();
-	return d.x() < epsilon && d.y() < epsilon;
-}
-
-inline bool is_approx(const Vec2f &p1, const Vec2f &p2, float epsilon = float(EPSILON))
-{
-	Vec2f d = (p2 - p1).cwiseAbs();
-	return d.x() < epsilon && d.y() < epsilon;
-}
-
-inline bool is_approx(const Vec2d &p1, const Vec2d &p2, double epsilon = EPSILON)
-{
-	Vec2d d = (p2 - p1).cwiseAbs();
-	return d.x() < epsilon && d.y() < epsilon;
-}
-
-inline bool is_approx(const Vec3f &p1, const Vec3f &p2, float epsilon = float(EPSILON))
-{
-	Vec3f d = (p2 - p1).cwiseAbs();
-	return d.x() < epsilon && d.y() < epsilon && d.z() < epsilon;
-}
-
-inline bool is_approx(const Vec3d &p1, const Vec3d &p2, double epsilon = EPSILON)
-{
-	Vec3d d = (p2 - p1).cwiseAbs();
-	return d.x() < epsilon && d.y() < epsilon && d.z() < epsilon;
-}
-
-inline Point lerp(const Point &a, const Point &b, double t)
-{
-    assert((t >= -EPSILON) && (t <= 1. + EPSILON));
-    return ((1. - t) * a.cast<double>() + t * b.cast<double>()).cast<coord_t>();
-}
-
-BoundingBox get_extents(const Points &pts);
-BoundingBox get_extents(const std::vector<Points> &pts);
-BoundingBoxf get_extents(const std::vector<Vec2d> &pts);
-
-// Test for duplicate points in a vector of points.
-// The points are copied, sorted and checked for duplicates globally.
-bool        has_duplicate_points(std::vector<Point> &&pts);
-inline bool has_duplicate_points(const std::vector<Point> &pts)
-{
-    std::vector<Point> cpy = pts;
-    return has_duplicate_points(std::move(cpy));
-}
-
-// Test for duplicate points in a vector of points.
-// Only successive points are checked for equality.
-inline bool has_duplicate_successive_points(const std::vector<Point> &pts)
-{
-    for (size_t i = 1; i < pts.size(); ++ i)
-        if (pts[i - 1] == pts[i])
-            return true;
-    return false;
-}
-
-// Test for duplicate points in a vector of points.
-// Only successive points are checked for equality. Additionally, first and last points are compared for equality.
-inline bool has_duplicate_successive_points_closed(const std::vector<Point> &pts)
-{
-    return has_duplicate_successive_points(pts) || (pts.size() >= 2 && pts.front() == pts.back());
-}
-
-// Collect adjecent(duplicit points)
-Points collect_duplicates(Points pts /* Copy */);
-
-inline bool shorter_then(const Point& p0, const coord_t len)
-{
-    if (p0.x() > len || p0.x() < -len)
-        return false;
-    if (p0.y() > len || p0.y() < -len)
-        return false;
-    return p0.cast<int64_t>().squaredNorm() <= Slic3r::sqr(int64_t(len));
-}
-
-namespace int128 {
-    // Exact orientation predicate,
-    // returns +1: CCW, 0: collinear, -1: CW.
-    int orient(const Vec2crd &p1, const Vec2crd &p2, const Vec2crd &p3);
-    // Exact orientation predicate,
-    // returns +1: CCW, 0: collinear, -1: CW.
-    int cross(const Vec2crd &v1, const Vec2crd &v2);
-}
-
-// To be used by std::unordered_map, std::unordered_multimap and friends.
-struct PointHash {
-    size_t operator()(const Vec2crd &pt) const noexcept {
-        return coord_t((89 * 31 + int64_t(pt.x())) * 31 + pt.y());
-    }
-};
-
-// A generic class to search for a closest Point in a given radius.
-// It uses std::unordered_multimap to implement an efficient 2D spatial hashing.
-// The PointAccessor has to return const Point*.
-// If a nullptr is returned, it is ignored by the query.
-template<typename ValueType, typename PointAccessor> class ClosestPointInRadiusLookup
-{
-public:
-    ClosestPointInRadiusLookup(coord_t search_radius, PointAccessor point_accessor = PointAccessor()) : 
-		m_search_radius(search_radius), m_point_accessor(point_accessor), m_grid_log2(0)
-    {
-        // Resolution of a grid, twice the search radius + some epsilon.
-		coord_t gridres = 2 * m_search_radius + 4;
-        m_grid_resolution = gridres;
-        assert(m_grid_resolution > 0);
-        assert(m_grid_resolution < (coord_t(1) << 30));
-		// Compute m_grid_log2 = log2(m_grid_resolution)
-		if (m_grid_resolution > 32767) {
-			m_grid_resolution >>= 16;
-			m_grid_log2 += 16;
-		}
-		if (m_grid_resolution > 127) {
-			m_grid_resolution >>= 8;
-			m_grid_log2 += 8;
-		}
-		if (m_grid_resolution > 7) {
-			m_grid_resolution >>= 4;
-			m_grid_log2 += 4;
-		}
-		if (m_grid_resolution > 1) {
-			m_grid_resolution >>= 2;
-			m_grid_log2 += 2;
-		}
-		if (m_grid_resolution > 0)
-			++ m_grid_log2;
-		m_grid_resolution = 1 << m_grid_log2;
-		assert(m_grid_resolution >= gridres);
-		assert(gridres > m_grid_resolution / 2);
-    }
-
-    void insert(const ValueType &value) {
-        const Vec2crd *pt = m_point_accessor(value);
-        if (pt != nullptr)
-            m_map.emplace(std::make_pair(Vec2crd(pt->x()>>m_grid_log2, pt->y()>>m_grid_log2), value));
-    }
-
-    void insert(ValueType &&value) {
-        const Vec2crd *pt = m_point_accessor(value);
-        if (pt != nullptr)
-            m_map.emplace(std::make_pair(Vec2crd(pt->x()>>m_grid_log2, pt->y()>>m_grid_log2), std::move(value)));
-    }
-
-    // Erase a data point equal to value. (ValueType has to declare the operator==).
-    // Returns true if the data point equal to value was found and removed.
-    bool erase(const ValueType &value) {
-        const Point *pt = m_point_accessor(value);
-        if (pt != nullptr) {
-            // Range of fragment starts around grid_corner, close to pt.
-            auto range = m_map.equal_range(Point((*pt).x()>>m_grid_log2, (*pt).y()>>m_grid_log2));
-            // Remove the first item.
-            for (auto it = range.first; it != range.second; ++ it) {
-                if (it->second == value) {
-                    m_map.erase(it);
-                    return true;
-                }
-            }
-        }
-        return false;
-    }
-
-    // Return a pair of <ValueType*, distance_squared>
-    std::pair<const ValueType*, double> find(const Vec2crd &pt) {
-        // Iterate over 4 closest grid cells around pt,
-        // find the closest start point inside these cells to pt.
-        const ValueType *value_min = nullptr;
-        double           dist_min = std::numeric_limits<double>::max();
-        // Round pt to a closest grid_cell corner.
-        Vec2crd            grid_corner((pt.x()+(m_grid_resolution>>1))>>m_grid_log2, (pt.y()+(m_grid_resolution>>1))>>m_grid_log2);
-        // For four neighbors of grid_corner:
-        for (coord_t neighbor_y = -1; neighbor_y < 1; ++ neighbor_y) {
-            for (coord_t neighbor_x = -1; neighbor_x < 1; ++ neighbor_x) {
-                // Range of fragment starts around grid_corner, close to pt.
-                auto range = m_map.equal_range(Vec2crd(grid_corner.x() + neighbor_x, grid_corner.y() + neighbor_y));
-                // Find the map entry closest to pt.
-                for (auto it = range.first; it != range.second; ++it) {
-                    const ValueType &value = it->second;
-                    const Vec2crd *pt2 = m_point_accessor(value);
-                    if (pt2 != nullptr) {
-                        const double d2 = (pt - *pt2).cast<double>().squaredNorm();
-                        if (d2 < dist_min) {
-                            dist_min = d2;
-                            value_min = &value;
-                        }
-                    }
-                }
-            }
-        }
-        return (value_min != nullptr && dist_min < coordf_t(m_search_radius) * coordf_t(m_search_radius)) ? 
-            std::make_pair(value_min, dist_min) : 
-            std::make_pair(nullptr, std::numeric_limits<double>::max());
-    }
-
-    // Returns all pairs of values and squared distances.
-    std::vector<std::pair<const ValueType*, double>> find_all(const Vec2crd &pt) {
-        // Iterate over 4 closest grid cells around pt,
-        // Round pt to a closest grid_cell corner.
-        Vec2crd      grid_corner((pt.x()+(m_grid_resolution>>1))>>m_grid_log2, (pt.y()+(m_grid_resolution>>1))>>m_grid_log2);
-        // For four neighbors of grid_corner:
-        std::vector<std::pair<const ValueType*, double>> out;
-        const double r2 = double(m_search_radius) * m_search_radius;
-        for (coord_t neighbor_y = -1; neighbor_y < 1; ++ neighbor_y) {
-            for (coord_t neighbor_x = -1; neighbor_x < 1; ++ neighbor_x) {
-                // Range of fragment starts around grid_corner, close to pt.
-                auto range = m_map.equal_range(Vec2crd(grid_corner.x() + neighbor_x, grid_corner.y() + neighbor_y));
-                // Find the map entry closest to pt.
-                for (auto it = range.first; it != range.second; ++it) {
-                    const ValueType &value = it->second;
-                    const Vec2crd *pt2 = m_point_accessor(value);
-                    if (pt2 != nullptr) {
-                        const double d2 = (pt - *pt2).cast<double>().squaredNorm();
-                        if (d2 <= r2)
-                            out.emplace_back(&value, d2);
-                    }
-                }
-            }
-        }
-        return out;
-    }
-
-private:
-    using map_type = typename std::unordered_multimap<Vec2crd, ValueType, PointHash>;
-    PointAccessor m_point_accessor;
-    map_type m_map;
-    coord_t  m_search_radius;
-    coord_t  m_grid_resolution;
-    coord_t  m_grid_log2;
-};
-
-std::ostream& operator<<(std::ostream &stm, const Vec2d &pointf);
-
-
-// /////////////////////////////////////////////////////////////////////////////
-// Type safe conversions to and from scaled and unscaled coordinates
-// /////////////////////////////////////////////////////////////////////////////
-
-// Semantics are the following:
-// Upscaling (scaled()): only from floating point types (or Vec) to either
-//                       floating point or integer 'scaled coord' coordinates.
-// Downscaling (unscaled()): from arithmetic (or Vec) to floating point only
-
-// Conversion definition from unscaled to floating point scaled
-template<class Tout,
-         class Tin,
-         class = FloatingOnly<Tin>>
-inline constexpr FloatingOnly<Tout> scaled(const Tin &v) noexcept
-{
-    return Tout(v / Tin(SCALING_FACTOR));
-}
-
-// Conversion definition from unscaled to integer 'scaled coord'.
-// TODO: is the rounding necessary? Here it is commented  out to show that
-// it can be different for integers but it does not have to be. Using
-// std::round means loosing noexcept and constexpr modifiers
-template<class Tout = coord_t, class Tin, class = FloatingOnly<Tin>>
-inline constexpr ScaledCoordOnly<Tout> scaled(const Tin &v) noexcept
-{
-    //return static_cast<Tout>(std::round(v / SCALING_FACTOR));
-    return Tout(v / Tin(SCALING_FACTOR));
-}
-
-// Conversion for Eigen vectors (N dimensional points)
-template<class Tout = coord_t,
-         class Tin,
-         int N,
-         class = FloatingOnly<Tin>,
-         int...EigenArgs>
-inline Eigen::Matrix<ArithmeticOnly<Tout>, N, EigenArgs...>
-scaled(const Eigen::Matrix<Tin, N, EigenArgs...> &v)
-{
-    return (v / SCALING_FACTOR).template cast<Tout>();
-}
-
-// Conversion from arithmetic scaled type to floating point unscaled
-template<class Tout = double,
-         class Tin,
-         class = ArithmeticOnly<Tin>,
-         class = FloatingOnly<Tout>>
-inline constexpr Tout unscaled(const Tin &v) noexcept
-{
-    return Tout(v) * Tout(SCALING_FACTOR);
-}
-
-// Unscaling for Eigen vectors. Input base type can be arithmetic, output base
-// type can only be floating point.
-template<class Tout = double,
-         class Tin,
-         int N,
-         class = ArithmeticOnly<Tin>,
-         class = FloatingOnly<Tout>,
-         int...EigenArgs>
-inline constexpr Eigen::Matrix<Tout, N, EigenArgs...>
-unscaled(const Eigen::Matrix<Tin, N, EigenArgs...> &v) noexcept
-{
-    return v.template cast<Tout>() * Tout(SCALING_FACTOR);
-}
-
-// Align a coordinate to a grid. The coordinate may be negative,
-// the aligned value will never be bigger than the original one.
-inline coord_t align_to_grid(const coord_t coord, const coord_t spacing) {
-    // Current C++ standard defines the result of integer division to be rounded to zero,
-    // for both positive and negative numbers. Here we want to round down for negative
-    // numbers as well.
-    coord_t aligned = (coord < 0) ?
-            ((coord - spacing + 1) / spacing) * spacing :
-            (coord / spacing) * spacing;
-    assert(aligned <= coord);
-    return aligned;
-}
-inline Point   align_to_grid(Point   coord, Point   spacing) 
-    { return Point(align_to_grid(coord.x(), spacing.x()), align_to_grid(coord.y(), spacing.y())); }
-inline coord_t align_to_grid(coord_t coord, coord_t spacing, coord_t base) 
-    { return base + align_to_grid(coord - base, spacing); }
-inline Point   align_to_grid(Point   coord, Point   spacing, Point   base)
-    { return Point(align_to_grid(coord.x(), spacing.x(), base.x()), align_to_grid(coord.y(), spacing.y(), base.y())); }
-
-} // namespace Slic3r
-
-// start Boost
-#include <boost/version.hpp>
-#include <boost/polygon/polygon.hpp>
-namespace boost { namespace polygon {
-    template <>
-    struct geometry_concept<Slic3r::Point> { using type = point_concept; };
-   
-    template <>
-    struct point_traits<Slic3r::Point> {
-        using coordinate_type = coord_t;
-    
-        static inline coordinate_type get(const Slic3r::Point& point, orientation_2d orient) {
-            return static_cast<coordinate_type>(point((orient == HORIZONTAL) ? 0 : 1));
-        }
-    };
-    
-    template <>
-    struct point_mutable_traits<Slic3r::Point> {
-        using coordinate_type = coord_t;
-        static inline void set(Slic3r::Point& point, orientation_2d orient, coord_t value) {
-            point((orient == HORIZONTAL) ? 0 : 1) = value;
-        }
-        static inline Slic3r::Point construct(coord_t x_value, coord_t y_value) {
-            return Slic3r::Point(x_value, y_value);
-        }
-    };
-} }
-// end Boost
-
-#include <cereal/cereal.hpp>
-// Serialization through the Cereal library
-namespace cereal {
-//    template<class Archive> void serialize(Archive& archive, Slic3r::Vec2crd &v) { archive(v.x(), v.y()); }
-//    template<class Archive> void serialize(Archive& archive, Slic3r::Vec3crd &v) { archive(v.x(), v.y(), v.z()); }
-    template<class Archive> void serialize(Archive& archive, Slic3r::Vec2i   &v) { archive(v.x(), v.y()); }
-    template<class Archive> void serialize(Archive& archive, Slic3r::Vec3i   &v) { archive(v.x(), v.y(), v.z()); }
-//    template<class Archive> void serialize(Archive& archive, Slic3r::Vec2i64 &v) { archive(v.x(), v.y()); }
-//    template<class Archive> void serialize(Archive& archive, Slic3r::Vec3i64 &v) { archive(v.x(), v.y(), v.z()); }
-    template<class Archive> void serialize(Archive& archive, Slic3r::Vec2f   &v) { archive(v.x(), v.y()); }
-    template<class Archive> void serialize(Archive& archive, Slic3r::Vec3f   &v) { archive(v.x(), v.y(), v.z()); }
-    template<class Archive> void serialize(Archive& archive, Slic3r::Vec2d   &v) { archive(v.x(), v.y()); }
-    template<class Archive> void serialize(Archive& archive, Slic3r::Vec3d   &v) { archive(v.x(), v.y(), v.z()); }
-
-    template<class Archive> void serialize(Archive& archive, Slic3r::Matrix4d &m){ archive(binary_data(m.data(), 4*4*sizeof(double))); }
-    template<class Archive> void serialize(Archive& archive, Slic3r::Matrix2f &m){ archive(binary_data(m.data(), 2*2*sizeof(float))); }
-        
-    // Eigen Transformation serialization
-    template<class Archive, class T, int N> inline void serialize(Archive& archive, Eigen::Transform<T, N, Eigen::Affine, Eigen::DontAlign>& t){ archive(t.matrix()); }
-}
-
-// To be able to use Vec<> and Mat<> in range based for loops:
-namespace Eigen {
-template<class T, int N, int M>
-T* begin(Slic3r::Mat<N, M, T> &mat) { return mat.data(); }
-
-template<class T, int N, int M>
-T* end(Slic3r::Mat<N, M, T> &mat) { return mat.data() + N * M; }
-
-template<class T, int N, int M>
-const T* begin(const Slic3r::Mat<N, M, T> &mat) { return mat.data(); }
-
-template<class T, int N, int M>
-const T* end(const Slic3r::Mat<N, M, T> &mat) { return mat.data() + N * M; }
-} // namespace Eigen
-
-#endif
-=======
-#ifndef slic3r_Point_hpp_
-#define slic3r_Point_hpp_
-
-#include "libslic3r.h"
-#include <cstddef>
-#include <vector>
-#include <cmath>
-#include <string>
-#include <sstream>
-#include <unordered_map>
-
-#include <Eigen/Geometry> 
-
-#include "LocalesUtils.hpp"
-
-namespace Slic3r {
-
-class BoundingBox;
-class BoundingBoxf;
-class Point;
-using Vector = Point;
-
-// Base template for eigen derived vectors
-template<int N, int M, class T>
-using Mat = Eigen::Matrix<T, N, M, Eigen::DontAlign, N, M>;
-
-template<int N, class T> using Vec = Mat<N, 1, T>;
-
-template<typename NumberType>
-using DynVec = Eigen::Matrix<NumberType, Eigen::Dynamic, 1>;
-
-// Eigen types, to replace the Slic3r's own types in the future.
-// Vector types with a fixed point coordinate base type.
-using Vec2crd = Eigen::Matrix<coord_t,  2, 1, Eigen::DontAlign>;
-using Vec3crd = Eigen::Matrix<coord_t,  3, 1, Eigen::DontAlign>;
-using Vec2i   = Eigen::Matrix<int,      2, 1, Eigen::DontAlign>;
-using Vec3i   = Eigen::Matrix<int,      3, 1, Eigen::DontAlign>;
-using Vec4i   = Eigen::Matrix<int,      4, 1, Eigen::DontAlign>;
-using Vec2i32 = Eigen::Matrix<int32_t,  2, 1, Eigen::DontAlign>;
-using Vec2i64 = Eigen::Matrix<int64_t,  2, 1, Eigen::DontAlign>;
-using Vec3i32 = Eigen::Matrix<int32_t,  3, 1, Eigen::DontAlign>;
-using Vec3i64 = Eigen::Matrix<int64_t,  3, 1, Eigen::DontAlign>;
-
-// Vector types with a double coordinate base type.
-using Vec2f   = Eigen::Matrix<float,    2, 1, Eigen::DontAlign>;
-using Vec3f   = Eigen::Matrix<float,    3, 1, Eigen::DontAlign>;
-using Vec4f   = Eigen::Matrix<float,    4, 1, Eigen::DontAlign>;
-using Vec2d   = Eigen::Matrix<double,   2, 1, Eigen::DontAlign>;
-using Vec3d   = Eigen::Matrix<double,   3, 1, Eigen::DontAlign>;
-using Vec4d   = Eigen::Matrix<double,   4, 1, Eigen::DontAlign>;
-
-using Points         = std::vector<Point>;
-using PointPtrs      = std::vector<Point*>;
-using PointConstPtrs = std::vector<const Point*>;
-using Points3        = std::vector<Vec3crd>;
-using Pointfs        = std::vector<Vec2d>;
-using Vec2ds         = std::vector<Vec2d>;
-using Pointf3s       = std::vector<Vec3d>;
-
-using Matrix2f       = Eigen::Matrix<float,  2, 2, Eigen::DontAlign>;
-using Matrix2d       = Eigen::Matrix<double, 2, 2, Eigen::DontAlign>;
-using Matrix3f       = Eigen::Matrix<float,  3, 3, Eigen::DontAlign>;
-using Matrix3d       = Eigen::Matrix<double, 3, 3, Eigen::DontAlign>;
-using Matrix4f       = Eigen::Matrix<float,  4, 4, Eigen::DontAlign>;
-using Matrix4d       = Eigen::Matrix<double, 4, 4, Eigen::DontAlign>;
-
-template<int N, class T>
-using Transform = Eigen::Transform<float, N, Eigen::Affine, Eigen::DontAlign>;
-
-using Transform2f    = Eigen::Transform<float,  2, Eigen::Affine, Eigen::DontAlign>;
-using Transform2d    = Eigen::Transform<double, 2, Eigen::Affine, Eigen::DontAlign>;
-using Transform3f    = Eigen::Transform<float,  3, Eigen::Affine, Eigen::DontAlign>;
-using Transform3d    = Eigen::Transform<double, 3, Eigen::Affine, Eigen::DontAlign>;
-
-// I don't know why Eigen::Transform::Identity() return a const object...
-template<int N, class T> Transform<N, T> identity() { return Transform<N, T>::Identity(); }
-inline const auto &identity3f = identity<3, float>;
-inline const auto &identity3d = identity<3, double>;
-
-inline bool operator<(const Vec2d &lhs, const Vec2d &rhs) { return lhs.x() < rhs.x() || (lhs.x() == rhs.x() && lhs.y() < rhs.y()); }
-
-// Cross product of two 2D vectors.
-// None of the vectors may be of int32_t type as the result would overflow.
-template<typename Derived, typename Derived2>
-inline typename Derived::Scalar cross2(const Eigen::MatrixBase<Derived> &v1, const Eigen::MatrixBase<Derived2> &v2)
-{
-    static_assert(Derived::IsVectorAtCompileTime && int(Derived::SizeAtCompileTime) == 2, "cross2(): first parameter is not a 2D vector");
-    static_assert(Derived2::IsVectorAtCompileTime && int(Derived2::SizeAtCompileTime) == 2, "cross2(): first parameter is not a 2D vector");
-    static_assert(! std::is_same<typename Derived::Scalar, int32_t>::value, "cross2(): Scalar type must not be int32_t, otherwise the cross product would overflow.");
-    static_assert(std::is_same<typename Derived::Scalar, typename Derived2::Scalar>::value, "cross2(): Scalar types of 1st and 2nd operand must be equal.");
-    return v1.x() * v2.y() - v1.y() * v2.x();
-}
-
-// 2D vector perpendicular to the argument.
-template<typename Derived>
-inline Eigen::Matrix<typename Derived::Scalar, 2, 1, Eigen::DontAlign> perp(const Eigen::MatrixBase<Derived> &v)
-{ 
-    static_assert(Derived::IsVectorAtCompileTime && int(Derived::SizeAtCompileTime) == 2, "perp(): parameter is not a 2D vector");
-    return { - v.y(), v.x() };
-}
-
-// Angle from v1 to v2, returning double atan2(y, x) normalized to <-PI, PI>.
-template<typename Derived, typename Derived2>
-inline double angle(const Eigen::MatrixBase<Derived> &v1, const Eigen::MatrixBase<Derived2> &v2) {
-    static_assert(Derived::IsVectorAtCompileTime && int(Derived::SizeAtCompileTime) == 2, "angle(): first parameter is not a 2D vector");
-    static_assert(Derived2::IsVectorAtCompileTime && int(Derived2::SizeAtCompileTime) == 2, "angle(): second parameter is not a 2D vector");
-    auto v1d = v1.template cast<double>();
-    auto v2d = v2.template cast<double>();
-    return atan2(cross2(v1d, v2d), v1d.dot(v2d));
-}
-
-template<typename Derived>
-Eigen::Matrix<typename Derived::Scalar, 2, 1, Eigen::DontAlign> to_2d(const Eigen::MatrixBase<Derived> &ptN) {
-    static_assert(Derived::IsVectorAtCompileTime && int(Derived::SizeAtCompileTime) >= 3, "to_2d(): first parameter is not a 3D or higher dimensional vector");
-    return { ptN.x(), ptN.y() };
-}
-
-template<typename Derived>
-inline Eigen::Matrix<typename Derived::Scalar, 3, 1, Eigen::DontAlign> to_3d(const Eigen::MatrixBase<Derived> &pt, const typename Derived::Scalar z) {
-    static_assert(Derived::IsVectorAtCompileTime && int(Derived::SizeAtCompileTime) == 2, "to_3d(): first parameter is not a 2D vector");
-    return { pt.x(), pt.y(), z };
-}
-
-inline Vec2d   unscale(coord_t x, coord_t y) { return Vec2d(unscale<double>(x), unscale<double>(y)); }
-inline Vec2d   unscale(const Vec2crd &pt) { return Vec2d(unscale<double>(pt.x()), unscale<double>(pt.y())); }
-inline Vec2d   unscale(const Vec2d   &pt) { return Vec2d(unscale<double>(pt.x()), unscale<double>(pt.y())); }
-inline Vec3d   unscale(coord_t x, coord_t y, coord_t z) { return Vec3d(unscale<double>(x), unscale<double>(y), unscale<double>(z)); }
-inline Vec3d   unscale(const Vec3crd &pt) { return Vec3d(unscale<double>(pt.x()), unscale<double>(pt.y()), unscale<double>(pt.z())); }
-inline Vec3d   unscale(const Vec3d   &pt) { return Vec3d(unscale<double>(pt.x()), unscale<double>(pt.y()), unscale<double>(pt.z())); }
-
-inline std::string to_string(const Vec2crd &pt) { return std::string("[") + float_to_string_decimal_point(pt.x()) + ", " + float_to_string_decimal_point(pt.y()) + "]"; }
-inline std::string to_string(const Vec2d   &pt) { return std::string("[") + float_to_string_decimal_point(pt.x()) + ", " + float_to_string_decimal_point(pt.y()) + "]"; }
-inline std::string to_string(const Vec3crd &pt) { return std::string("[") + float_to_string_decimal_point(pt.x()) + ", " + float_to_string_decimal_point(pt.y()) + ", " + float_to_string_decimal_point(pt.z()) + "]"; }
-inline std::string to_string(const Vec3d   &pt) { return std::string("[") + float_to_string_decimal_point(pt.x()) + ", " + float_to_string_decimal_point(pt.y()) + ", " + float_to_string_decimal_point(pt.z()) + "]"; }
-
-std::vector<Vec3f> transform(const std::vector<Vec3f>& points, const Transform3f& t);
-Pointf3s transform(const Pointf3s& points, const Transform3d& t);
-
-template<int N, class T> using Vec = Eigen::Matrix<T,  N, 1, Eigen::DontAlign, N, 1>;
-
-class Point : public Vec2crd
-{
-public:
-    using coord_type = coord_t;
-
-    Point() : Vec2crd(0, 0) {}
-    Point(int32_t x, int32_t y) : Vec2crd(coord_t(x), coord_t(y)) {}
-    Point(int64_t x, int64_t y) : Vec2crd(coord_t(x), coord_t(y)) {}
-    Point(double x, double y) : Vec2crd(coord_t(std::round(x)), coord_t(std::round(y))) {}
-    Point(const Point &rhs) { *this = rhs; }
-	explicit Point(const Vec2d& rhs) : Vec2crd(coord_t(std::round(rhs.x())), coord_t(std::round(rhs.y()))) {}
-	// This constructor allows you to construct Point from Eigen expressions
-    template<typename OtherDerived>
-    Point(const Eigen::MatrixBase<OtherDerived> &other) : Vec2crd(other) {}
-    static Point new_scale(coordf_t x, coordf_t y) { return Point(coord_t(scale_(x)), coord_t(scale_(y))); }
-    static Point new_scale(const Vec2d &v) { return Point(coord_t(scale_(v.x())), coord_t(scale_(v.y()))); }
-    static Point new_scale(const Vec2f &v) { return Point(coord_t(scale_(v.x())), coord_t(scale_(v.y()))); }
-
-    // This method allows you to assign Eigen expressions to MyVectorType
-    template<typename OtherDerived>
-    Point& operator=(const Eigen::MatrixBase<OtherDerived> &other)
-    {
-        this->Vec2crd::operator=(other);
-        return *this;
-    }
-
-    Point& operator+=(const Point& rhs) { this->x() += rhs.x(); this->y() += rhs.y(); return *this; }
-    Point& operator-=(const Point& rhs) { this->x() -= rhs.x(); this->y() -= rhs.y(); return *this; }
-	Point& operator*=(const double &rhs) { this->x() = coord_t(this->x() * rhs); this->y() = coord_t(this->y() * rhs); return *this; }
-    Point operator*(const double &rhs) { return Point(this->x() * rhs, this->y() * rhs); }
-
-    void   rotate(double angle) { this->rotate(std::cos(angle), std::sin(angle)); }
-    void   rotate(double cos_a, double sin_a) {
-        double cur_x = (double)this->x();
-        double cur_y = (double)this->y();
-        this->x() = (coord_t)round(cos_a * cur_x - sin_a * cur_y);
-        this->y() = (coord_t)round(cos_a * cur_y + sin_a * cur_x);
-    }
-
-    void   rotate(double angle, const Point &center);
-    Point  rotated(double angle) const { Point res(*this); res.rotate(angle); return res; }
-    Point  rotated(double cos_a, double sin_a) const { Point res(*this); res.rotate(cos_a, sin_a); return res; }
-    Point  rotated(double angle, const Point &center) const { Point res(*this); res.rotate(angle, center); return res; }
-};
-
-inline bool operator<(const Point &l, const Point &r) 
-{ 
-    return l.x() < r.x() || (l.x() == r.x() && l.y() < r.y());
-}
-
-inline Point operator* (const Point& l, const double &r)
-{
-    return {coord_t(l.x() * r), coord_t(l.y() * r)};
-}
-
-inline bool is_approx(const Point &p1, const Point &p2, coord_t epsilon = coord_t(SCALED_EPSILON))
-{
-	Point d = (p2 - p1).cwiseAbs();
-	return d.x() < epsilon && d.y() < epsilon;
-}
-
-inline bool is_approx(const Vec2f &p1, const Vec2f &p2, float epsilon = float(EPSILON))
-{
-	Vec2f d = (p2 - p1).cwiseAbs();
-	return d.x() < epsilon && d.y() < epsilon;
-}
-
-inline bool is_approx(const Vec2d &p1, const Vec2d &p2, double epsilon = EPSILON)
-{
-	Vec2d d = (p2 - p1).cwiseAbs();
-	return d.x() < epsilon && d.y() < epsilon;
-}
-
-inline bool is_approx(const Vec3f &p1, const Vec3f &p2, float epsilon = float(EPSILON))
-{
-	Vec3f d = (p2 - p1).cwiseAbs();
-	return d.x() < epsilon && d.y() < epsilon && d.z() < epsilon;
-}
-
-inline bool is_approx(const Vec3d &p1, const Vec3d &p2, double epsilon = EPSILON)
-{
-	Vec3d d = (p2 - p1).cwiseAbs();
-	return d.x() < epsilon && d.y() < epsilon && d.z() < epsilon;
-}
-
-inline Point lerp(const Point &a, const Point &b, double t)
-{
-    assert((t >= -EPSILON) && (t <= 1. + EPSILON));
-    return ((1. - t) * a.cast<double>() + t * b.cast<double>()).cast<coord_t>();
-}
-
-BoundingBox get_extents(const Points &pts);
-BoundingBox get_extents(const std::vector<Points> &pts);
-BoundingBoxf get_extents(const std::vector<Vec2d> &pts);
-
-int nearest_point_index(const Points &points, const Point &pt);
-
-inline std::pair<Point, bool> nearest_point(const Points &points, const Point &pt)
-{
-    int idx = nearest_point_index(points, pt);
-    return idx == -1 ? std::make_pair(Point(), false) : std::make_pair(points[idx], true);
-}
-
-// Test for duplicate points in a vector of points.
-// The points are copied, sorted and checked for duplicates globally.
-bool        has_duplicate_points(std::vector<Point> &&pts);
-inline bool has_duplicate_points(const std::vector<Point> &pts)
-{
-    std::vector<Point> cpy = pts;
-    return has_duplicate_points(std::move(cpy));
-}
-
-// Test for duplicate points in a vector of points.
-// Only successive points are checked for equality.
-inline bool has_duplicate_successive_points(const std::vector<Point> &pts)
-{
-    for (size_t i = 1; i < pts.size(); ++ i)
-        if (pts[i - 1] == pts[i])
-            return true;
-    return false;
-}
-
-// Test for duplicate points in a vector of points.
-// Only successive points are checked for equality. Additionally, first and last points are compared for equality.
-inline bool has_duplicate_successive_points_closed(const std::vector<Point> &pts)
-{
-    return has_duplicate_successive_points(pts) || (pts.size() >= 2 && pts.front() == pts.back());
-}
-
-// Collect adjecent(duplicit points)
-Points collect_duplications(Points pts /* Copy */);
-
-inline bool shorter_then(const Point& p0, const coord_t len)
-{
-    if (p0.x() > len || p0.x() < -len)
-        return false;
-    if (p0.y() > len || p0.y() < -len)
-        return false;
-    return p0.cast<int64_t>().squaredNorm() <= Slic3r::sqr(int64_t(len));
-}
-
-namespace int128 {
-    // Exact orientation predicate,
-    // returns +1: CCW, 0: collinear, -1: CW.
-    int orient(const Vec2crd &p1, const Vec2crd &p2, const Vec2crd &p3);
-    // Exact orientation predicate,
-    // returns +1: CCW, 0: collinear, -1: CW.
-    int cross(const Vec2crd &v1, const Vec2crd &v2);
-}
-
-// To be used by std::unordered_map, std::unordered_multimap and friends.
-struct PointHash {
-    size_t operator()(const Vec2crd &pt) const noexcept {
-        return coord_t((89 * 31 + int64_t(pt.x())) * 31 + pt.y());
-    }
-};
-
-// A generic class to search for a closest Point in a given radius.
-// It uses std::unordered_multimap to implement an efficient 2D spatial hashing.
-// The PointAccessor has to return const Point*.
-// If a nullptr is returned, it is ignored by the query.
-template<typename ValueType, typename PointAccessor> class ClosestPointInRadiusLookup
-{
-public:
-    ClosestPointInRadiusLookup(coord_t search_radius, PointAccessor point_accessor = PointAccessor()) : 
-		m_search_radius(search_radius), m_point_accessor(point_accessor), m_grid_log2(0)
-    {
-        // Resolution of a grid, twice the search radius + some epsilon.
-		coord_t gridres = 2 * m_search_radius + 4;
-        m_grid_resolution = gridres;
-        assert(m_grid_resolution > 0);
-        assert(m_grid_resolution < (coord_t(1) << 30));
-		// Compute m_grid_log2 = log2(m_grid_resolution)
-		if (m_grid_resolution > 32767) {
-			m_grid_resolution >>= 16;
-			m_grid_log2 += 16;
-		}
-		if (m_grid_resolution > 127) {
-			m_grid_resolution >>= 8;
-			m_grid_log2 += 8;
-		}
-		if (m_grid_resolution > 7) {
-			m_grid_resolution >>= 4;
-			m_grid_log2 += 4;
-		}
-		if (m_grid_resolution > 1) {
-			m_grid_resolution >>= 2;
-			m_grid_log2 += 2;
-		}
-		if (m_grid_resolution > 0)
-			++ m_grid_log2;
-		m_grid_resolution = 1 << m_grid_log2;
-		assert(m_grid_resolution >= gridres);
-		assert(gridres > m_grid_resolution / 2);
-    }
-
-    void insert(const ValueType &value) {
-        const Vec2crd *pt = m_point_accessor(value);
-        if (pt != nullptr)
-            m_map.emplace(std::make_pair(Vec2crd(pt->x()>>m_grid_log2, pt->y()>>m_grid_log2), value));
-    }
-
-    void insert(ValueType &&value) {
-        const Vec2crd *pt = m_point_accessor(value);
-        if (pt != nullptr)
-            m_map.emplace(std::make_pair(Vec2crd(pt->x()>>m_grid_log2, pt->y()>>m_grid_log2), std::move(value)));
-    }
-
-    // Erase a data point equal to value. (ValueType has to declare the operator==).
-    // Returns true if the data point equal to value was found and removed.
-    bool erase(const ValueType &value) {
-        const Point *pt = m_point_accessor(value);
-        if (pt != nullptr) {
-            // Range of fragment starts around grid_corner, close to pt.
-            auto range = m_map.equal_range(Point((*pt).x()>>m_grid_log2, (*pt).y()>>m_grid_log2));
-            // Remove the first item.
-            for (auto it = range.first; it != range.second; ++ it) {
-                if (it->second == value) {
-                    m_map.erase(it);
-                    return true;
-                }
-            }
-        }
-        return false;
-    }
-
-    // Return a pair of <ValueType*, distance_squared>
-    std::pair<const ValueType*, double> find(const Vec2crd &pt) {
-        // Iterate over 4 closest grid cells around pt,
-        // find the closest start point inside these cells to pt.
-        const ValueType *value_min = nullptr;
-        double           dist_min = std::numeric_limits<double>::max();
-        // Round pt to a closest grid_cell corner.
-        Vec2crd            grid_corner((pt.x()+(m_grid_resolution>>1))>>m_grid_log2, (pt.y()+(m_grid_resolution>>1))>>m_grid_log2);
-        // For four neighbors of grid_corner:
-        for (coord_t neighbor_y = -1; neighbor_y < 1; ++ neighbor_y) {
-            for (coord_t neighbor_x = -1; neighbor_x < 1; ++ neighbor_x) {
-                // Range of fragment starts around grid_corner, close to pt.
-                auto range = m_map.equal_range(Vec2crd(grid_corner.x() + neighbor_x, grid_corner.y() + neighbor_y));
-                // Find the map entry closest to pt.
-                for (auto it = range.first; it != range.second; ++it) {
-                    const ValueType &value = it->second;
-                    const Vec2crd *pt2 = m_point_accessor(value);
-                    if (pt2 != nullptr) {
-                        const double d2 = (pt - *pt2).cast<double>().squaredNorm();
-                        if (d2 < dist_min) {
-                            dist_min = d2;
-                            value_min = &value;
-                        }
-                    }
-                }
-            }
-        }
-        return (value_min != nullptr && dist_min < coordf_t(m_search_radius) * coordf_t(m_search_radius)) ? 
-            std::make_pair(value_min, dist_min) : 
-            std::make_pair(nullptr, std::numeric_limits<double>::max());
-    }
-
-    // Returns all pairs of values and squared distances.
-    std::vector<std::pair<const ValueType*, double>> find_all(const Vec2crd &pt) {
-        // Iterate over 4 closest grid cells around pt,
-        // Round pt to a closest grid_cell corner.
-        Vec2crd      grid_corner((pt.x()+(m_grid_resolution>>1))>>m_grid_log2, (pt.y()+(m_grid_resolution>>1))>>m_grid_log2);
-        // For four neighbors of grid_corner:
-        std::vector<std::pair<const ValueType*, double>> out;
-        const double r2 = double(m_search_radius) * m_search_radius;
-        for (coord_t neighbor_y = -1; neighbor_y < 1; ++ neighbor_y) {
-            for (coord_t neighbor_x = -1; neighbor_x < 1; ++ neighbor_x) {
-                // Range of fragment starts around grid_corner, close to pt.
-                auto range = m_map.equal_range(Vec2crd(grid_corner.x() + neighbor_x, grid_corner.y() + neighbor_y));
-                // Find the map entry closest to pt.
-                for (auto it = range.first; it != range.second; ++it) {
-                    const ValueType &value = it->second;
-                    const Vec2crd *pt2 = m_point_accessor(value);
-                    if (pt2 != nullptr) {
-                        const double d2 = (pt - *pt2).cast<double>().squaredNorm();
-                        if (d2 <= r2)
-                            out.emplace_back(&value, d2);
-                    }
-                }
-            }
-        }
-        return out;
-    }
-
-private:
-    using map_type = typename std::unordered_multimap<Vec2crd, ValueType, PointHash>;
-    PointAccessor m_point_accessor;
-    map_type m_map;
-    coord_t  m_search_radius;
-    coord_t  m_grid_resolution;
-    coord_t  m_grid_log2;
-};
-
-std::ostream& operator<<(std::ostream &stm, const Vec2d &pointf);
-
-
-// /////////////////////////////////////////////////////////////////////////////
-// Type safe conversions to and from scaled and unscaled coordinates
-// /////////////////////////////////////////////////////////////////////////////
-
-// Semantics are the following:
-// Upscaling (scaled()): only from floating point types (or Vec) to either
-//                       floating point or integer 'scaled coord' coordinates.
-// Downscaling (unscaled()): from arithmetic (or Vec) to floating point only
-
-// Conversion definition from unscaled to floating point scaled
-template<class Tout,
-         class Tin,
-         class = FloatingOnly<Tin>>
-inline constexpr FloatingOnly<Tout> scaled(const Tin &v) noexcept
-{
-    return Tout(v / Tin(SCALING_FACTOR));
-}
-
-// Conversion definition from unscaled to integer 'scaled coord'.
-// TODO: is the rounding necessary? Here it is commented  out to show that
-// it can be different for integers but it does not have to be. Using
-// std::round means loosing noexcept and constexpr modifiers
-template<class Tout = coord_t, class Tin, class = FloatingOnly<Tin>>
-inline constexpr ScaledCoordOnly<Tout> scaled(const Tin &v) noexcept
-{
-    //return static_cast<Tout>(std::round(v / SCALING_FACTOR));
-    return Tout(v / Tin(SCALING_FACTOR));
-}
-
-// Conversion for Eigen vectors (N dimensional points)
-template<class Tout = coord_t,
-         class Tin,
-         int N,
-         class = FloatingOnly<Tin>,
-         int...EigenArgs>
-inline Eigen::Matrix<ArithmeticOnly<Tout>, N, EigenArgs...>
-scaled(const Eigen::Matrix<Tin, N, EigenArgs...> &v)
-{
-    return (v / SCALING_FACTOR).template cast<Tout>();
-}
-
-// Conversion from arithmetic scaled type to floating point unscaled
-template<class Tout = double,
-         class Tin,
-         class = ArithmeticOnly<Tin>,
-         class = FloatingOnly<Tout>>
-inline constexpr Tout unscaled(const Tin &v) noexcept
-{
-    return Tout(v) * Tout(SCALING_FACTOR);
-}
-
-// Unscaling for Eigen vectors. Input base type can be arithmetic, output base
-// type can only be floating point.
-template<class Tout = double,
-         class Tin,
-         int N,
-         class = ArithmeticOnly<Tin>,
-         class = FloatingOnly<Tout>,
-         int...EigenArgs>
-inline constexpr Eigen::Matrix<Tout, N, EigenArgs...>
-unscaled(const Eigen::Matrix<Tin, N, EigenArgs...> &v) noexcept
-{
-    return v.template cast<Tout>() * Tout(SCALING_FACTOR);
-}
-
-// Align a coordinate to a grid. The coordinate may be negative,
-// the aligned value will never be bigger than the original one.
-inline coord_t align_to_grid(const coord_t coord, const coord_t spacing) {
-    // Current C++ standard defines the result of integer division to be rounded to zero,
-    // for both positive and negative numbers. Here we want to round down for negative
-    // numbers as well.
-    coord_t aligned = (coord < 0) ?
-            ((coord - spacing + 1) / spacing) * spacing :
-            (coord / spacing) * spacing;
-    assert(aligned <= coord);
-    return aligned;
-}
-inline Point   align_to_grid(Point   coord, Point   spacing) 
-    { return Point(align_to_grid(coord.x(), spacing.x()), align_to_grid(coord.y(), spacing.y())); }
-inline coord_t align_to_grid(coord_t coord, coord_t spacing, coord_t base) 
-    { return base + align_to_grid(coord - base, spacing); }
-inline Point   align_to_grid(Point   coord, Point   spacing, Point   base)
-    { return Point(align_to_grid(coord.x(), spacing.x(), base.x()), align_to_grid(coord.y(), spacing.y(), base.y())); }
-
-} // namespace Slic3r
-
-// start Boost
-#include <boost/version.hpp>
-#include <boost/polygon/polygon.hpp>
-namespace boost { namespace polygon {
-    template <>
-    struct geometry_concept<Slic3r::Point> { using type = point_concept; };
-   
-    template <>
-    struct point_traits<Slic3r::Point> {
-        using coordinate_type = coord_t;
-    
-        static inline coordinate_type get(const Slic3r::Point& point, orientation_2d orient) {
-            return static_cast<coordinate_type>(point((orient == HORIZONTAL) ? 0 : 1));
-        }
-    };
-    
-    template <>
-    struct point_mutable_traits<Slic3r::Point> {
-        using coordinate_type = coord_t;
-        static inline void set(Slic3r::Point& point, orientation_2d orient, coord_t value) {
-            point((orient == HORIZONTAL) ? 0 : 1) = value;
-        }
-        static inline Slic3r::Point construct(coord_t x_value, coord_t y_value) {
-            return Slic3r::Point(x_value, y_value);
-        }
-    };
-} }
-// end Boost
-
-#include <cereal/cereal.hpp>
-// Serialization through the Cereal library
-namespace cereal {
-//    template<class Archive> void serialize(Archive& archive, Slic3r::Vec2crd &v) { archive(v.x(), v.y()); }
-//    template<class Archive> void serialize(Archive& archive, Slic3r::Vec3crd &v) { archive(v.x(), v.y(), v.z()); }
-    template<class Archive> void serialize(Archive& archive, Slic3r::Vec2i   &v) { archive(v.x(), v.y()); }
-    template<class Archive> void serialize(Archive& archive, Slic3r::Vec3i   &v) { archive(v.x(), v.y(), v.z()); }
-//    template<class Archive> void serialize(Archive& archive, Slic3r::Vec2i64 &v) { archive(v.x(), v.y()); }
-//    template<class Archive> void serialize(Archive& archive, Slic3r::Vec3i64 &v) { archive(v.x(), v.y(), v.z()); }
-    template<class Archive> void serialize(Archive& archive, Slic3r::Vec2f   &v) { archive(v.x(), v.y()); }
-    template<class Archive> void serialize(Archive& archive, Slic3r::Vec3f   &v) { archive(v.x(), v.y(), v.z()); }
-    template<class Archive> void serialize(Archive& archive, Slic3r::Vec2d   &v) { archive(v.x(), v.y()); }
-    template<class Archive> void serialize(Archive& archive, Slic3r::Vec3d   &v) { archive(v.x(), v.y(), v.z()); }
-
-    template<class Archive> void serialize(Archive& archive, Slic3r::Matrix4d &m){ archive(binary_data(m.data(), 4*4*sizeof(double))); }
-    template<class Archive> void serialize(Archive& archive, Slic3r::Matrix2f &m){ archive(binary_data(m.data(), 2*2*sizeof(float))); }
-        
-    // Eigen Transformation serialization
-    template<class Archive, class T, int N> inline void serialize(Archive& archive, Eigen::Transform<T, N, Eigen::Affine, Eigen::DontAlign>& t){ archive(t.matrix()); }
-}
-
-// To be able to use Vec<> and Mat<> in range based for loops:
-namespace Eigen {
-template<class T, int N, int M>
-T* begin(Slic3r::Mat<N, M, T> &mat) { return mat.data(); }
-
-template<class T, int N, int M>
-T* end(Slic3r::Mat<N, M, T> &mat) { return mat.data() + N * M; }
-
-template<class T, int N, int M>
-const T* begin(const Slic3r::Mat<N, M, T> &mat) { return mat.data(); }
-
-template<class T, int N, int M>
-const T* end(const Slic3r::Mat<N, M, T> &mat) { return mat.data() + N * M; }
-} // namespace Eigen
-
-#endif
->>>>>>> 9323e347
+#ifndef slic3r_Point_hpp_
+#define slic3r_Point_hpp_
+
+#include "libslic3r.h"
+#include <cstddef>
+#include <vector>
+#include <cmath>
+#include <string>
+#include <sstream>
+#include <unordered_map>
+
+#include <Eigen/Geometry> 
+
+#include "LocalesUtils.hpp"
+
+namespace Slic3r {
+
+class BoundingBox;
+class BoundingBoxf;
+class Point;
+using Vector = Point;
+
+// Base template for eigen derived vectors
+template<int N, int M, class T>
+using Mat = Eigen::Matrix<T, N, M, Eigen::DontAlign, N, M>;
+
+template<int N, class T> using Vec = Mat<N, 1, T>;
+
+template<typename NumberType>
+using DynVec = Eigen::Matrix<NumberType, Eigen::Dynamic, 1>;
+
+// Eigen types, to replace the Slic3r's own types in the future.
+// Vector types with a fixed point coordinate base type.
+using Vec2crd = Eigen::Matrix<coord_t,  2, 1, Eigen::DontAlign>;
+using Vec3crd = Eigen::Matrix<coord_t,  3, 1, Eigen::DontAlign>;
+using Vec2i   = Eigen::Matrix<int,      2, 1, Eigen::DontAlign>;
+using Vec3i   = Eigen::Matrix<int,      3, 1, Eigen::DontAlign>;
+using Vec4i   = Eigen::Matrix<int,      4, 1, Eigen::DontAlign>;
+using Vec2i32 = Eigen::Matrix<int32_t,  2, 1, Eigen::DontAlign>;
+using Vec2i64 = Eigen::Matrix<int64_t,  2, 1, Eigen::DontAlign>;
+using Vec3i32 = Eigen::Matrix<int32_t,  3, 1, Eigen::DontAlign>;
+using Vec3i64 = Eigen::Matrix<int64_t,  3, 1, Eigen::DontAlign>;
+
+// Vector types with a double coordinate base type.
+using Vec2f   = Eigen::Matrix<float,    2, 1, Eigen::DontAlign>;
+using Vec3f   = Eigen::Matrix<float,    3, 1, Eigen::DontAlign>;
+using Vec4f   = Eigen::Matrix<float,    4, 1, Eigen::DontAlign>;
+using Vec2d   = Eigen::Matrix<double,   2, 1, Eigen::DontAlign>;
+using Vec3d   = Eigen::Matrix<double,   3, 1, Eigen::DontAlign>;
+using Vec4d   = Eigen::Matrix<double,   4, 1, Eigen::DontAlign>;
+
+using Points         = std::vector<Point>;
+using PointPtrs      = std::vector<Point*>;
+using PointConstPtrs = std::vector<const Point*>;
+using Points3        = std::vector<Vec3crd>;
+using Pointfs        = std::vector<Vec2d>;
+using Vec2ds         = std::vector<Vec2d>;
+using Pointf3s       = std::vector<Vec3d>;
+
+using Matrix2f       = Eigen::Matrix<float,  2, 2, Eigen::DontAlign>;
+using Matrix2d       = Eigen::Matrix<double, 2, 2, Eigen::DontAlign>;
+using Matrix3f       = Eigen::Matrix<float,  3, 3, Eigen::DontAlign>;
+using Matrix3d       = Eigen::Matrix<double, 3, 3, Eigen::DontAlign>;
+using Matrix4f       = Eigen::Matrix<float,  4, 4, Eigen::DontAlign>;
+using Matrix4d       = Eigen::Matrix<double, 4, 4, Eigen::DontAlign>;
+
+template<int N, class T>
+using Transform = Eigen::Transform<float, N, Eigen::Affine, Eigen::DontAlign>;
+
+using Transform2f    = Eigen::Transform<float,  2, Eigen::Affine, Eigen::DontAlign>;
+using Transform2d    = Eigen::Transform<double, 2, Eigen::Affine, Eigen::DontAlign>;
+using Transform3f    = Eigen::Transform<float,  3, Eigen::Affine, Eigen::DontAlign>;
+using Transform3d    = Eigen::Transform<double, 3, Eigen::Affine, Eigen::DontAlign>;
+
+// I don't know why Eigen::Transform::Identity() return a const object...
+template<int N, class T> Transform<N, T> identity() { return Transform<N, T>::Identity(); }
+inline const auto &identity3f = identity<3, float>;
+inline const auto &identity3d = identity<3, double>;
+
+inline bool operator<(const Vec2d &lhs, const Vec2d &rhs) { return lhs.x() < rhs.x() || (lhs.x() == rhs.x() && lhs.y() < rhs.y()); }
+
+// Cross product of two 2D vectors.
+// None of the vectors may be of int32_t type as the result would overflow.
+template<typename Derived, typename Derived2>
+inline typename Derived::Scalar cross2(const Eigen::MatrixBase<Derived> &v1, const Eigen::MatrixBase<Derived2> &v2)
+{
+    static_assert(Derived::IsVectorAtCompileTime && int(Derived::SizeAtCompileTime) == 2, "cross2(): first parameter is not a 2D vector");
+    static_assert(Derived2::IsVectorAtCompileTime && int(Derived2::SizeAtCompileTime) == 2, "cross2(): first parameter is not a 2D vector");
+    static_assert(! std::is_same<typename Derived::Scalar, int32_t>::value, "cross2(): Scalar type must not be int32_t, otherwise the cross product would overflow.");
+    static_assert(std::is_same<typename Derived::Scalar, typename Derived2::Scalar>::value, "cross2(): Scalar types of 1st and 2nd operand must be equal.");
+    return v1.x() * v2.y() - v1.y() * v2.x();
+}
+
+// 2D vector perpendicular to the argument.
+template<typename Derived>
+inline Eigen::Matrix<typename Derived::Scalar, 2, 1, Eigen::DontAlign> perp(const Eigen::MatrixBase<Derived> &v)
+{ 
+    static_assert(Derived::IsVectorAtCompileTime && int(Derived::SizeAtCompileTime) == 2, "perp(): parameter is not a 2D vector");
+    return { - v.y(), v.x() };
+}
+
+// Angle from v1 to v2, returning double atan2(y, x) normalized to <-PI, PI>.
+template<typename Derived, typename Derived2>
+inline double angle(const Eigen::MatrixBase<Derived> &v1, const Eigen::MatrixBase<Derived2> &v2) {
+    static_assert(Derived::IsVectorAtCompileTime && int(Derived::SizeAtCompileTime) == 2, "angle(): first parameter is not a 2D vector");
+    static_assert(Derived2::IsVectorAtCompileTime && int(Derived2::SizeAtCompileTime) == 2, "angle(): second parameter is not a 2D vector");
+    auto v1d = v1.template cast<double>();
+    auto v2d = v2.template cast<double>();
+    return atan2(cross2(v1d, v2d), v1d.dot(v2d));
+}
+
+template<typename Derived>
+Eigen::Matrix<typename Derived::Scalar, 2, 1, Eigen::DontAlign> to_2d(const Eigen::MatrixBase<Derived> &ptN) {
+    static_assert(Derived::IsVectorAtCompileTime && int(Derived::SizeAtCompileTime) >= 3, "to_2d(): first parameter is not a 3D or higher dimensional vector");
+    return { ptN.x(), ptN.y() };
+}
+
+template<typename Derived>
+inline Eigen::Matrix<typename Derived::Scalar, 3, 1, Eigen::DontAlign> to_3d(const Eigen::MatrixBase<Derived> &pt, const typename Derived::Scalar z) {
+    static_assert(Derived::IsVectorAtCompileTime && int(Derived::SizeAtCompileTime) == 2, "to_3d(): first parameter is not a 2D vector");
+    return { pt.x(), pt.y(), z };
+}
+
+inline Vec2d   unscale(coord_t x, coord_t y) { return Vec2d(unscale<double>(x), unscale<double>(y)); }
+inline Vec2d   unscale(const Vec2crd &pt) { return Vec2d(unscale<double>(pt.x()), unscale<double>(pt.y())); }
+inline Vec2d   unscale(const Vec2d   &pt) { return Vec2d(unscale<double>(pt.x()), unscale<double>(pt.y())); }
+inline Vec3d   unscale(coord_t x, coord_t y, coord_t z) { return Vec3d(unscale<double>(x), unscale<double>(y), unscale<double>(z)); }
+inline Vec3d   unscale(const Vec3crd &pt) { return Vec3d(unscale<double>(pt.x()), unscale<double>(pt.y()), unscale<double>(pt.z())); }
+inline Vec3d   unscale(const Vec3d   &pt) { return Vec3d(unscale<double>(pt.x()), unscale<double>(pt.y()), unscale<double>(pt.z())); }
+
+inline std::string to_string(const Vec2crd &pt) { return std::string("[") + float_to_string_decimal_point(pt.x()) + ", " + float_to_string_decimal_point(pt.y()) + "]"; }
+inline std::string to_string(const Vec2d   &pt) { return std::string("[") + float_to_string_decimal_point(pt.x()) + ", " + float_to_string_decimal_point(pt.y()) + "]"; }
+inline std::string to_string(const Vec3crd &pt) { return std::string("[") + float_to_string_decimal_point(pt.x()) + ", " + float_to_string_decimal_point(pt.y()) + ", " + float_to_string_decimal_point(pt.z()) + "]"; }
+inline std::string to_string(const Vec3d   &pt) { return std::string("[") + float_to_string_decimal_point(pt.x()) + ", " + float_to_string_decimal_point(pt.y()) + ", " + float_to_string_decimal_point(pt.z()) + "]"; }
+
+std::vector<Vec3f> transform(const std::vector<Vec3f>& points, const Transform3f& t);
+Pointf3s transform(const Pointf3s& points, const Transform3d& t);
+
+template<int N, class T> using Vec = Eigen::Matrix<T,  N, 1, Eigen::DontAlign, N, 1>;
+
+class Point : public Vec2crd
+{
+public:
+    using coord_type = coord_t;
+
+    Point() : Vec2crd(0, 0) {}
+    Point(int32_t x, int32_t y) : Vec2crd(coord_t(x), coord_t(y)) {}
+    Point(int64_t x, int64_t y) : Vec2crd(coord_t(x), coord_t(y)) {}
+    Point(double x, double y) : Vec2crd(coord_t(std::round(x)), coord_t(std::round(y))) {}
+    Point(const Point &rhs) { *this = rhs; }
+	explicit Point(const Vec2d& rhs) : Vec2crd(coord_t(std::round(rhs.x())), coord_t(std::round(rhs.y()))) {}
+	// This constructor allows you to construct Point from Eigen expressions
+    template<typename OtherDerived>
+    Point(const Eigen::MatrixBase<OtherDerived> &other) : Vec2crd(other) {}
+    static Point new_scale(coordf_t x, coordf_t y) { return Point(coord_t(scale_(x)), coord_t(scale_(y))); }
+    static Point new_scale(const Vec2d &v) { return Point(coord_t(scale_(v.x())), coord_t(scale_(v.y()))); }
+    static Point new_scale(const Vec2f &v) { return Point(coord_t(scale_(v.x())), coord_t(scale_(v.y()))); }
+
+    // This method allows you to assign Eigen expressions to MyVectorType
+    template<typename OtherDerived>
+    Point& operator=(const Eigen::MatrixBase<OtherDerived> &other)
+    {
+        this->Vec2crd::operator=(other);
+        return *this;
+    }
+
+    Point& operator+=(const Point& rhs) { this->x() += rhs.x(); this->y() += rhs.y(); return *this; }
+    Point& operator-=(const Point& rhs) { this->x() -= rhs.x(); this->y() -= rhs.y(); return *this; }
+	Point& operator*=(const double &rhs) { this->x() = coord_t(this->x() * rhs); this->y() = coord_t(this->y() * rhs); return *this; }
+    Point operator*(const double &rhs) { return Point(this->x() * rhs, this->y() * rhs); }
+
+    void   rotate(double angle) { this->rotate(std::cos(angle), std::sin(angle)); }
+    void   rotate(double cos_a, double sin_a) {
+        double cur_x = (double)this->x();
+        double cur_y = (double)this->y();
+        this->x() = (coord_t)round(cos_a * cur_x - sin_a * cur_y);
+        this->y() = (coord_t)round(cos_a * cur_y + sin_a * cur_x);
+    }
+
+    void   rotate(double angle, const Point &center);
+    Point  rotated(double angle) const { Point res(*this); res.rotate(angle); return res; }
+    Point  rotated(double cos_a, double sin_a) const { Point res(*this); res.rotate(cos_a, sin_a); return res; }
+    Point  rotated(double angle, const Point &center) const { Point res(*this); res.rotate(angle, center); return res; }
+};
+
+inline bool operator<(const Point &l, const Point &r) 
+{ 
+    return l.x() < r.x() || (l.x() == r.x() && l.y() < r.y());
+}
+
+inline Point operator* (const Point& l, const double &r)
+{
+    return {coord_t(l.x() * r), coord_t(l.y() * r)};
+}
+
+inline bool is_approx(const Point &p1, const Point &p2, coord_t epsilon = coord_t(SCALED_EPSILON))
+{
+	Point d = (p2 - p1).cwiseAbs();
+	return d.x() < epsilon && d.y() < epsilon;
+}
+
+inline bool is_approx(const Vec2f &p1, const Vec2f &p2, float epsilon = float(EPSILON))
+{
+	Vec2f d = (p2 - p1).cwiseAbs();
+	return d.x() < epsilon && d.y() < epsilon;
+}
+
+inline bool is_approx(const Vec2d &p1, const Vec2d &p2, double epsilon = EPSILON)
+{
+	Vec2d d = (p2 - p1).cwiseAbs();
+	return d.x() < epsilon && d.y() < epsilon;
+}
+
+inline bool is_approx(const Vec3f &p1, const Vec3f &p2, float epsilon = float(EPSILON))
+{
+	Vec3f d = (p2 - p1).cwiseAbs();
+	return d.x() < epsilon && d.y() < epsilon && d.z() < epsilon;
+}
+
+inline bool is_approx(const Vec3d &p1, const Vec3d &p2, double epsilon = EPSILON)
+{
+	Vec3d d = (p2 - p1).cwiseAbs();
+	return d.x() < epsilon && d.y() < epsilon && d.z() < epsilon;
+}
+
+inline Point lerp(const Point &a, const Point &b, double t)
+{
+    assert((t >= -EPSILON) && (t <= 1. + EPSILON));
+    return ((1. - t) * a.cast<double>() + t * b.cast<double>()).cast<coord_t>();
+}
+
+BoundingBox get_extents(const Points &pts);
+BoundingBox get_extents(const std::vector<Points> &pts);
+BoundingBoxf get_extents(const std::vector<Vec2d> &pts);
+
+int nearest_point_index(const Points &points, const Point &pt);
+
+inline std::pair<Point, bool> nearest_point(const Points &points, const Point &pt)
+{
+    int idx = nearest_point_index(points, pt);
+    return idx == -1 ? std::make_pair(Point(), false) : std::make_pair(points[idx], true);
+}
+
+// Test for duplicate points in a vector of points.
+// The points are copied, sorted and checked for duplicates globally.
+bool        has_duplicate_points(std::vector<Point> &&pts);
+inline bool has_duplicate_points(const std::vector<Point> &pts)
+{
+    std::vector<Point> cpy = pts;
+    return has_duplicate_points(std::move(cpy));
+}
+
+// Test for duplicate points in a vector of points.
+// Only successive points are checked for equality.
+inline bool has_duplicate_successive_points(const std::vector<Point> &pts)
+{
+    for (size_t i = 1; i < pts.size(); ++ i)
+        if (pts[i - 1] == pts[i])
+            return true;
+    return false;
+}
+
+// Test for duplicate points in a vector of points.
+// Only successive points are checked for equality. Additionally, first and last points are compared for equality.
+inline bool has_duplicate_successive_points_closed(const std::vector<Point> &pts)
+{
+    return has_duplicate_successive_points(pts) || (pts.size() >= 2 && pts.front() == pts.back());
+}
+
+// Collect adjecent(duplicit points)
+Points collect_duplicates(Points pts /* Copy */);
+
+inline bool shorter_then(const Point& p0, const coord_t len)
+{
+    if (p0.x() > len || p0.x() < -len)
+        return false;
+    if (p0.y() > len || p0.y() < -len)
+        return false;
+    return p0.cast<int64_t>().squaredNorm() <= Slic3r::sqr(int64_t(len));
+}
+
+namespace int128 {
+    // Exact orientation predicate,
+    // returns +1: CCW, 0: collinear, -1: CW.
+    int orient(const Vec2crd &p1, const Vec2crd &p2, const Vec2crd &p3);
+    // Exact orientation predicate,
+    // returns +1: CCW, 0: collinear, -1: CW.
+    int cross(const Vec2crd &v1, const Vec2crd &v2);
+}
+
+// To be used by std::unordered_map, std::unordered_multimap and friends.
+struct PointHash {
+    size_t operator()(const Vec2crd &pt) const noexcept {
+        return coord_t((89 * 31 + int64_t(pt.x())) * 31 + pt.y());
+    }
+};
+
+// A generic class to search for a closest Point in a given radius.
+// It uses std::unordered_multimap to implement an efficient 2D spatial hashing.
+// The PointAccessor has to return const Point*.
+// If a nullptr is returned, it is ignored by the query.
+template<typename ValueType, typename PointAccessor> class ClosestPointInRadiusLookup
+{
+public:
+    ClosestPointInRadiusLookup(coord_t search_radius, PointAccessor point_accessor = PointAccessor()) : 
+		m_search_radius(search_radius), m_point_accessor(point_accessor), m_grid_log2(0)
+    {
+        // Resolution of a grid, twice the search radius + some epsilon.
+		coord_t gridres = 2 * m_search_radius + 4;
+        m_grid_resolution = gridres;
+        assert(m_grid_resolution > 0);
+        assert(m_grid_resolution < (coord_t(1) << 30));
+		// Compute m_grid_log2 = log2(m_grid_resolution)
+		if (m_grid_resolution > 32767) {
+			m_grid_resolution >>= 16;
+			m_grid_log2 += 16;
+		}
+		if (m_grid_resolution > 127) {
+			m_grid_resolution >>= 8;
+			m_grid_log2 += 8;
+		}
+		if (m_grid_resolution > 7) {
+			m_grid_resolution >>= 4;
+			m_grid_log2 += 4;
+		}
+		if (m_grid_resolution > 1) {
+			m_grid_resolution >>= 2;
+			m_grid_log2 += 2;
+		}
+		if (m_grid_resolution > 0)
+			++ m_grid_log2;
+		m_grid_resolution = 1 << m_grid_log2;
+		assert(m_grid_resolution >= gridres);
+		assert(gridres > m_grid_resolution / 2);
+    }
+
+    void insert(const ValueType &value) {
+        const Vec2crd *pt = m_point_accessor(value);
+        if (pt != nullptr)
+            m_map.emplace(std::make_pair(Vec2crd(pt->x()>>m_grid_log2, pt->y()>>m_grid_log2), value));
+    }
+
+    void insert(ValueType &&value) {
+        const Vec2crd *pt = m_point_accessor(value);
+        if (pt != nullptr)
+            m_map.emplace(std::make_pair(Vec2crd(pt->x()>>m_grid_log2, pt->y()>>m_grid_log2), std::move(value)));
+    }
+
+    // Erase a data point equal to value. (ValueType has to declare the operator==).
+    // Returns true if the data point equal to value was found and removed.
+    bool erase(const ValueType &value) {
+        const Point *pt = m_point_accessor(value);
+        if (pt != nullptr) {
+            // Range of fragment starts around grid_corner, close to pt.
+            auto range = m_map.equal_range(Point((*pt).x()>>m_grid_log2, (*pt).y()>>m_grid_log2));
+            // Remove the first item.
+            for (auto it = range.first; it != range.second; ++ it) {
+                if (it->second == value) {
+                    m_map.erase(it);
+                    return true;
+                }
+            }
+        }
+        return false;
+    }
+
+    // Return a pair of <ValueType*, distance_squared>
+    std::pair<const ValueType*, double> find(const Vec2crd &pt) {
+        // Iterate over 4 closest grid cells around pt,
+        // find the closest start point inside these cells to pt.
+        const ValueType *value_min = nullptr;
+        double           dist_min = std::numeric_limits<double>::max();
+        // Round pt to a closest grid_cell corner.
+        Vec2crd            grid_corner((pt.x()+(m_grid_resolution>>1))>>m_grid_log2, (pt.y()+(m_grid_resolution>>1))>>m_grid_log2);
+        // For four neighbors of grid_corner:
+        for (coord_t neighbor_y = -1; neighbor_y < 1; ++ neighbor_y) {
+            for (coord_t neighbor_x = -1; neighbor_x < 1; ++ neighbor_x) {
+                // Range of fragment starts around grid_corner, close to pt.
+                auto range = m_map.equal_range(Vec2crd(grid_corner.x() + neighbor_x, grid_corner.y() + neighbor_y));
+                // Find the map entry closest to pt.
+                for (auto it = range.first; it != range.second; ++it) {
+                    const ValueType &value = it->second;
+                    const Vec2crd *pt2 = m_point_accessor(value);
+                    if (pt2 != nullptr) {
+                        const double d2 = (pt - *pt2).cast<double>().squaredNorm();
+                        if (d2 < dist_min) {
+                            dist_min = d2;
+                            value_min = &value;
+                        }
+                    }
+                }
+            }
+        }
+        return (value_min != nullptr && dist_min < coordf_t(m_search_radius) * coordf_t(m_search_radius)) ? 
+            std::make_pair(value_min, dist_min) : 
+            std::make_pair(nullptr, std::numeric_limits<double>::max());
+    }
+
+    // Returns all pairs of values and squared distances.
+    std::vector<std::pair<const ValueType*, double>> find_all(const Vec2crd &pt) {
+        // Iterate over 4 closest grid cells around pt,
+        // Round pt to a closest grid_cell corner.
+        Vec2crd      grid_corner((pt.x()+(m_grid_resolution>>1))>>m_grid_log2, (pt.y()+(m_grid_resolution>>1))>>m_grid_log2);
+        // For four neighbors of grid_corner:
+        std::vector<std::pair<const ValueType*, double>> out;
+        const double r2 = double(m_search_radius) * m_search_radius;
+        for (coord_t neighbor_y = -1; neighbor_y < 1; ++ neighbor_y) {
+            for (coord_t neighbor_x = -1; neighbor_x < 1; ++ neighbor_x) {
+                // Range of fragment starts around grid_corner, close to pt.
+                auto range = m_map.equal_range(Vec2crd(grid_corner.x() + neighbor_x, grid_corner.y() + neighbor_y));
+                // Find the map entry closest to pt.
+                for (auto it = range.first; it != range.second; ++it) {
+                    const ValueType &value = it->second;
+                    const Vec2crd *pt2 = m_point_accessor(value);
+                    if (pt2 != nullptr) {
+                        const double d2 = (pt - *pt2).cast<double>().squaredNorm();
+                        if (d2 <= r2)
+                            out.emplace_back(&value, d2);
+                    }
+                }
+            }
+        }
+        return out;
+    }
+
+private:
+    using map_type = typename std::unordered_multimap<Vec2crd, ValueType, PointHash>;
+    PointAccessor m_point_accessor;
+    map_type m_map;
+    coord_t  m_search_radius;
+    coord_t  m_grid_resolution;
+    coord_t  m_grid_log2;
+};
+
+std::ostream& operator<<(std::ostream &stm, const Vec2d &pointf);
+
+
+// /////////////////////////////////////////////////////////////////////////////
+// Type safe conversions to and from scaled and unscaled coordinates
+// /////////////////////////////////////////////////////////////////////////////
+
+// Semantics are the following:
+// Upscaling (scaled()): only from floating point types (or Vec) to either
+//                       floating point or integer 'scaled coord' coordinates.
+// Downscaling (unscaled()): from arithmetic (or Vec) to floating point only
+
+// Conversion definition from unscaled to floating point scaled
+template<class Tout,
+         class Tin,
+         class = FloatingOnly<Tin>>
+inline constexpr FloatingOnly<Tout> scaled(const Tin &v) noexcept
+{
+    return Tout(v / Tin(SCALING_FACTOR));
+}
+
+// Conversion definition from unscaled to integer 'scaled coord'.
+// TODO: is the rounding necessary? Here it is commented  out to show that
+// it can be different for integers but it does not have to be. Using
+// std::round means loosing noexcept and constexpr modifiers
+template<class Tout = coord_t, class Tin, class = FloatingOnly<Tin>>
+inline constexpr ScaledCoordOnly<Tout> scaled(const Tin &v) noexcept
+{
+    //return static_cast<Tout>(std::round(v / SCALING_FACTOR));
+    return Tout(v / Tin(SCALING_FACTOR));
+}
+
+// Conversion for Eigen vectors (N dimensional points)
+template<class Tout = coord_t,
+         class Tin,
+         int N,
+         class = FloatingOnly<Tin>,
+         int...EigenArgs>
+inline Eigen::Matrix<ArithmeticOnly<Tout>, N, EigenArgs...>
+scaled(const Eigen::Matrix<Tin, N, EigenArgs...> &v)
+{
+    return (v / SCALING_FACTOR).template cast<Tout>();
+}
+
+// Conversion from arithmetic scaled type to floating point unscaled
+template<class Tout = double,
+         class Tin,
+         class = ArithmeticOnly<Tin>,
+         class = FloatingOnly<Tout>>
+inline constexpr Tout unscaled(const Tin &v) noexcept
+{
+    return Tout(v) * Tout(SCALING_FACTOR);
+}
+
+// Unscaling for Eigen vectors. Input base type can be arithmetic, output base
+// type can only be floating point.
+template<class Tout = double,
+         class Tin,
+         int N,
+         class = ArithmeticOnly<Tin>,
+         class = FloatingOnly<Tout>,
+         int...EigenArgs>
+inline constexpr Eigen::Matrix<Tout, N, EigenArgs...>
+unscaled(const Eigen::Matrix<Tin, N, EigenArgs...> &v) noexcept
+{
+    return v.template cast<Tout>() * Tout(SCALING_FACTOR);
+}
+
+// Align a coordinate to a grid. The coordinate may be negative,
+// the aligned value will never be bigger than the original one.
+inline coord_t align_to_grid(const coord_t coord, const coord_t spacing) {
+    // Current C++ standard defines the result of integer division to be rounded to zero,
+    // for both positive and negative numbers. Here we want to round down for negative
+    // numbers as well.
+    coord_t aligned = (coord < 0) ?
+            ((coord - spacing + 1) / spacing) * spacing :
+            (coord / spacing) * spacing;
+    assert(aligned <= coord);
+    return aligned;
+}
+inline Point   align_to_grid(Point   coord, Point   spacing) 
+    { return Point(align_to_grid(coord.x(), spacing.x()), align_to_grid(coord.y(), spacing.y())); }
+inline coord_t align_to_grid(coord_t coord, coord_t spacing, coord_t base) 
+    { return base + align_to_grid(coord - base, spacing); }
+inline Point   align_to_grid(Point   coord, Point   spacing, Point   base)
+    { return Point(align_to_grid(coord.x(), spacing.x(), base.x()), align_to_grid(coord.y(), spacing.y(), base.y())); }
+
+} // namespace Slic3r
+
+// start Boost
+#include <boost/version.hpp>
+#include <boost/polygon/polygon.hpp>
+namespace boost { namespace polygon {
+    template <>
+    struct geometry_concept<Slic3r::Point> { using type = point_concept; };
+   
+    template <>
+    struct point_traits<Slic3r::Point> {
+        using coordinate_type = coord_t;
+    
+        static inline coordinate_type get(const Slic3r::Point& point, orientation_2d orient) {
+            return static_cast<coordinate_type>(point((orient == HORIZONTAL) ? 0 : 1));
+        }
+    };
+    
+    template <>
+    struct point_mutable_traits<Slic3r::Point> {
+        using coordinate_type = coord_t;
+        static inline void set(Slic3r::Point& point, orientation_2d orient, coord_t value) {
+            point((orient == HORIZONTAL) ? 0 : 1) = value;
+        }
+        static inline Slic3r::Point construct(coord_t x_value, coord_t y_value) {
+            return Slic3r::Point(x_value, y_value);
+        }
+    };
+} }
+// end Boost
+
+#include <cereal/cereal.hpp>
+// Serialization through the Cereal library
+namespace cereal {
+//    template<class Archive> void serialize(Archive& archive, Slic3r::Vec2crd &v) { archive(v.x(), v.y()); }
+//    template<class Archive> void serialize(Archive& archive, Slic3r::Vec3crd &v) { archive(v.x(), v.y(), v.z()); }
+    template<class Archive> void serialize(Archive& archive, Slic3r::Vec2i   &v) { archive(v.x(), v.y()); }
+    template<class Archive> void serialize(Archive& archive, Slic3r::Vec3i   &v) { archive(v.x(), v.y(), v.z()); }
+//    template<class Archive> void serialize(Archive& archive, Slic3r::Vec2i64 &v) { archive(v.x(), v.y()); }
+//    template<class Archive> void serialize(Archive& archive, Slic3r::Vec3i64 &v) { archive(v.x(), v.y(), v.z()); }
+    template<class Archive> void serialize(Archive& archive, Slic3r::Vec2f   &v) { archive(v.x(), v.y()); }
+    template<class Archive> void serialize(Archive& archive, Slic3r::Vec3f   &v) { archive(v.x(), v.y(), v.z()); }
+    template<class Archive> void serialize(Archive& archive, Slic3r::Vec2d   &v) { archive(v.x(), v.y()); }
+    template<class Archive> void serialize(Archive& archive, Slic3r::Vec3d   &v) { archive(v.x(), v.y(), v.z()); }
+
+    template<class Archive> void serialize(Archive& archive, Slic3r::Matrix4d &m){ archive(binary_data(m.data(), 4*4*sizeof(double))); }
+    template<class Archive> void serialize(Archive& archive, Slic3r::Matrix2f &m){ archive(binary_data(m.data(), 2*2*sizeof(float))); }
+        
+    // Eigen Transformation serialization
+    template<class Archive, class T, int N> inline void serialize(Archive& archive, Eigen::Transform<T, N, Eigen::Affine, Eigen::DontAlign>& t){ archive(t.matrix()); }
+}
+
+// To be able to use Vec<> and Mat<> in range based for loops:
+namespace Eigen {
+template<class T, int N, int M>
+T* begin(Slic3r::Mat<N, M, T> &mat) { return mat.data(); }
+
+template<class T, int N, int M>
+T* end(Slic3r::Mat<N, M, T> &mat) { return mat.data() + N * M; }
+
+template<class T, int N, int M>
+const T* begin(const Slic3r::Mat<N, M, T> &mat) { return mat.data(); }
+
+template<class T, int N, int M>
+const T* end(const Slic3r::Mat<N, M, T> &mat) { return mat.data() + N * M; }
+} // namespace Eigen
+
+#endif