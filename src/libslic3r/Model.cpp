#include "Model.hpp"
#include "libslic3r.h"
#include "BuildVolume.hpp"
#include "Exception.hpp"
#include "Model.hpp"
#include "ModelArrange.hpp"
#include "Geometry/ConvexHull.hpp"
#include "MTUtils.hpp"
#include "TriangleMeshSlicer.hpp"
#include "TriangleSelector.hpp"

#include "Format/AMF.hpp"
#include "Format/OBJ.hpp"
#include "Format/STL.hpp"
#include "Format/3mf.hpp"

#include <float.h>

#include <boost/algorithm/string/predicate.hpp>
#include <boost/algorithm/string/replace.hpp>
#include <boost/filesystem.hpp>
#include <boost/log/trivial.hpp>
#include <boost/nowide/iostream.hpp>

#include "SVG.hpp"
#include <Eigen/Dense>
#include "GCodeWriter.hpp"

namespace Slic3r {

Model& Model::assign_copy(const Model &rhs)
{
    this->copy_id(rhs);
    // copy materials
    this->clear_materials();
    this->materials = rhs.materials;
    for (std::pair<const t_model_material_id, ModelMaterial*> &m : this->materials) {
        // Copy including the ID and m_model.
        m.second = new ModelMaterial(*m.second);
        m.second->set_model(this);
    }
    // copy objects
    this->clear_objects();
    this->objects.reserve(rhs.objects.size());
	for (const ModelObject *model_object : rhs.objects) {
        // Copy including the ID, leave ID set to invalid (zero).
        auto mo = ModelObject::new_copy(*model_object);
        mo->set_model(this);
		this->objects.emplace_back(mo);
    }

    // copy custom code per height
    this->custom_gcode_per_print_z = rhs.custom_gcode_per_print_z;
    return *this;
}

Model& Model::assign_copy(Model &&rhs)
{
    this->copy_id(rhs);
	// Move materials, adjust the parent pointer.
    this->clear_materials();
    this->materials = std::move(rhs.materials);
    for (std::pair<const t_model_material_id, ModelMaterial*> &m : this->materials)
        m.second->set_model(this);
    rhs.materials.clear();
    // Move objects, adjust the parent pointer.
    this->clear_objects();
	this->objects = std::move(rhs.objects);
    for (ModelObject *model_object : this->objects)
        model_object->set_model(this);
    rhs.objects.clear();

    // copy custom code per height
    this->custom_gcode_per_print_z = std::move(rhs.custom_gcode_per_print_z);
    return *this;
}

void Model::assign_new_unique_ids_recursive()
{
    this->set_new_unique_id();
    for (std::pair<const t_model_material_id, ModelMaterial*> &m : this->materials)
        m.second->assign_new_unique_ids_recursive();
    for (ModelObject *model_object : this->objects)
        model_object->assign_new_unique_ids_recursive();
}

void Model::update_links_bottom_up_recursive()
{
	for (std::pair<const t_model_material_id, ModelMaterial*> &kvp : this->materials)
		kvp.second->set_model(this);
	for (ModelObject *model_object : this->objects) {
		model_object->set_model(this);
		for (ModelInstance *model_instance : model_object->instances)
			model_instance->set_model_object(model_object);
		for (ModelVolume *model_volume : model_object->volumes)
			model_volume->set_model_object(model_object);
	}
}

// Loading model from a file, it may be a simple geometry file as STL or OBJ, however it may be a project file as well.
Model Model::read_from_file(const std::string& input_file, DynamicPrintConfig* config, ConfigSubstitutionContext* config_substitutions, LoadAttributes options)
{
    Model model;

    DynamicPrintConfig temp_config;
    ConfigSubstitutionContext temp_config_substitutions_context(ForwardCompatibilitySubstitutionRule::EnableSilent);
    if (config == nullptr)
        config = &temp_config;
    if (config_substitutions == nullptr)
        config_substitutions = &temp_config_substitutions_context;

    bool result = false;
    if (boost::algorithm::iends_with(input_file, ".stl"))
        result = load_stl(input_file.c_str(), &model);
    else if (boost::algorithm::iends_with(input_file, ".obj"))
        result = load_obj(input_file.c_str(), &model);
    else if (boost::algorithm::iends_with(input_file, ".amf") || boost::algorithm::iends_with(input_file, ".amf.xml"))
        result = load_amf(input_file.c_str(), config, config_substitutions, &model, options & LoadAttribute::CheckVersion);
    else if (boost::algorithm::iends_with(input_file, ".3mf"))
        //FIXME options & LoadAttribute::CheckVersion ? 
        result = load_3mf(input_file.c_str(), *config, *config_substitutions, &model, false);
    else
        throw Slic3r::RuntimeError("Unknown file format. Input file must have .stl, .obj, .amf(.xml) or .prusa extension.");

    if (! result)
        throw Slic3r::RuntimeError("Loading of a model file failed.");

    if (model.objects.empty())
        throw Slic3r::RuntimeError("The supplied file couldn't be read because it's empty");
    
    for (ModelObject *o : model.objects)
        o->input_file = input_file;
    
    if (options & LoadAttribute::AddDefaultInstances)
        model.add_default_instances();

    CustomGCode::update_custom_gcode_per_print_z_from_config(model.custom_gcode_per_print_z, config);
    CustomGCode::check_mode_for_custom_gcode_per_print_z(model.custom_gcode_per_print_z);

    sort_remove_duplicates(config_substitutions->substitutions);
    return model;
}

// Loading model from a file (3MF or AMF), not from a simple geometry file (STL or OBJ).
Model Model::read_from_archive(const std::string& input_file, DynamicPrintConfig* config, ConfigSubstitutionContext* config_substitutions, LoadAttributes options)
{
    assert(config != nullptr);
    assert(config_substitutions != nullptr);

    Model model;

    bool result = false;
    if (boost::algorithm::iends_with(input_file, ".3mf"))
        result = load_3mf(input_file.c_str(), *config, *config_substitutions, &model, options & LoadAttribute::CheckVersion);
    else if (boost::algorithm::iends_with(input_file, ".zip.amf"))
        result = load_amf(input_file.c_str(), config, config_substitutions, &model, options & LoadAttribute::CheckVersion);
    else
        throw Slic3r::RuntimeError("Unknown file format. Input file must have .3mf or .zip.amf extension.");

    if (!result)
        throw Slic3r::RuntimeError("Loading of a model file failed.");

    for (ModelObject *o : model.objects) {
//        if (boost::algorithm::iends_with(input_file, ".zip.amf"))
//        {
//            // we remove the .zip part of the extension to avoid it be added to filenames when exporting
//            o->input_file = boost::ireplace_last_copy(input_file, ".zip.", ".");
//        }
//        else
            o->input_file = input_file;
    }

    if (options & LoadAttribute::AddDefaultInstances)
        model.add_default_instances();

    CustomGCode::update_custom_gcode_per_print_z_from_config(model.custom_gcode_per_print_z, config);
    CustomGCode::check_mode_for_custom_gcode_per_print_z(model.custom_gcode_per_print_z);

    handle_legacy_sla(*config);

    return model;
}

ModelObject* Model::add_object()
{
    this->objects.emplace_back(new ModelObject(this));
    return this->objects.back();
}

ModelObject* Model::add_object(const char *name, const char *path, const TriangleMesh &mesh)
{
    ModelObject* new_object = new ModelObject(this);
    this->objects.push_back(new_object);
    new_object->name = name;
    new_object->input_file = path;
    ModelVolume *new_volume = new_object->add_volume(mesh);
    new_volume->name = name;
    new_volume->source.input_file = path;
    new_volume->source.object_idx = (int)this->objects.size() - 1;
    new_volume->source.volume_idx = (int)new_object->volumes.size() - 1;
    new_object->invalidate_bounding_box();
    return new_object;
}

ModelObject* Model::add_object(const char *name, const char *path, TriangleMesh &&mesh)
{
    ModelObject* new_object = new ModelObject(this);
    this->objects.push_back(new_object);
    new_object->name = name;
    new_object->input_file = path;
    ModelVolume *new_volume = new_object->add_volume(std::move(mesh));
    new_volume->name = name;
    new_volume->source.input_file = path;
    new_volume->source.object_idx = (int)this->objects.size() - 1;
    new_volume->source.volume_idx = (int)new_object->volumes.size() - 1;
    new_object->invalidate_bounding_box();
    return new_object;
}

ModelObject* Model::add_object(const ModelObject &other)
{
	ModelObject* new_object = ModelObject::new_clone(other);
    new_object->set_model(this);
    this->objects.push_back(new_object);
    return new_object;
}

void Model::delete_object(size_t idx)
{
    ModelObjectPtrs::iterator i = this->objects.begin() + idx;
    delete *i;
    this->objects.erase(i);
}

bool Model::delete_object(ModelObject* object)
{
    if (object != nullptr) {
        size_t idx = 0;
        for (ModelObject *model_object : objects) {
            if (model_object == object) {
                delete model_object;
                objects.erase(objects.begin() + idx);
                return true;
            }
            ++ idx;
        }
    }
    return false;
}

bool Model::delete_object(ObjectID id)
{
    if (id.id != 0) {
        size_t idx = 0;
        for (ModelObject *model_object : objects) {
            if (model_object->id() == id) {
                delete model_object;
                objects.erase(objects.begin() + idx);
                return true;
            }
            ++ idx;
        }
    }
    return false;
}

void Model::clear_objects()
{
    for (ModelObject *o : this->objects)
        delete o;
    this->objects.clear();
}

void Model::delete_material(t_model_material_id material_id)
{
    ModelMaterialMap::iterator i = this->materials.find(material_id);
    if (i != this->materials.end()) {
        delete i->second;
        this->materials.erase(i);
    }
}

void Model::clear_materials()
{
    for (auto &m : this->materials)
        delete m.second;
    this->materials.clear();
}

ModelMaterial* Model::add_material(t_model_material_id material_id)
{
    assert(! material_id.empty());
    ModelMaterial* material = this->get_material(material_id);
    if (material == nullptr)
        material = this->materials[material_id] = new ModelMaterial(this);
    return material;
}

ModelMaterial* Model::add_material(t_model_material_id material_id, const ModelMaterial &other)
{
    assert(! material_id.empty());
    // delete existing material if any
    ModelMaterial* material = this->get_material(material_id);
    delete material;
    // set new material
	material = new ModelMaterial(other);
	material->set_model(this);
    this->materials[material_id] = material;
    return material;
}

// makes sure all objects have at least one instance
bool Model::add_default_instances()
{
    // apply a default position to all objects not having one
    for (ModelObject *o : this->objects)
        if (o->instances.empty())
            o->add_instance();
    return true;
}

// this returns the bounding box of the *transformed* instances
BoundingBoxf3 Model::bounding_box() const
{
    BoundingBoxf3 bb;
    for (ModelObject *o : this->objects)
        bb.merge(o->bounding_box());
    return bb;
}

unsigned int Model::update_print_volume_state(const BuildVolume &build_volume)
{
    unsigned int num_printable = 0;
    for (ModelObject* model_object : this->objects)
        num_printable += model_object->update_instances_print_volume_state(build_volume);
    return num_printable;
}

bool Model::center_instances_around_point(const Vec2d &point)
{
    BoundingBoxf3 bb;
    for (ModelObject *o : this->objects)
        for (size_t i = 0; i < o->instances.size(); ++ i)
            bb.merge(o->instance_bounding_box(i, false));

    Vec2d shift2 = point - to_2d(bb.center());
	if (std::abs(shift2(0)) < EPSILON && std::abs(shift2(1)) < EPSILON)
		// No significant shift, don't do anything.
		return false;

	Vec3d shift3 = Vec3d(shift2(0), shift2(1), 0.0);
	for (ModelObject *o : this->objects) {
		for (ModelInstance *i : o->instances)
			i->set_offset(i->get_offset() + shift3);
		o->invalidate_bounding_box();
	}
	return true;
}

// flattens everything to a single mesh
TriangleMesh Model::mesh() const
{
    TriangleMesh mesh;
    for (const ModelObject *o : this->objects)
        mesh.merge(o->mesh());
    return mesh;
}

void Model::duplicate_objects_grid(size_t x, size_t y, coordf_t dist)
{
    if (this->objects.size() > 1) throw "Grid duplication is not supported with multiple objects";
    if (this->objects.empty()) throw "No objects!";

    ModelObject* object = this->objects.front();
    object->clear_instances();

    Vec3d ext_size = object->bounding_box().size() + dist * Vec3d::Ones();

    for (size_t x_copy = 1; x_copy <= x; ++x_copy) {
        for (size_t y_copy = 1; y_copy <= y; ++y_copy) {
            ModelInstance* instance = object->add_instance();
            instance->set_offset(Vec3d(ext_size(0) * (double)(x_copy - 1), ext_size(1) * (double)(y_copy - 1), 0.0));
        }
    }
}

bool Model::looks_like_multipart_object() const
{
    if (this->objects.size() <= 1)
        return false;
    double zmin = std::numeric_limits<double>::max();
    for (const ModelObject *obj : this->objects) {
        if (obj->volumes.size() > 1 || obj->config.keys().size() > 1)
            return false;
        for (const ModelVolume *vol : obj->volumes) {
            double zmin_this = vol->mesh().bounding_box().min(2);
            if (zmin == std::numeric_limits<double>::max())
                zmin = zmin_this;
            else if (std::abs(zmin - zmin_this) > EPSILON)
                // The volumes don't share zmin.
                return true;
        }
    }
    return false;
}

// Generate next extruder ID string, in the range of (1, max_extruders).
static inline int auto_extruder_id(unsigned int max_extruders, unsigned int &cntr)
{
    int out = ++ cntr;
    if (cntr == max_extruders)
    	cntr = 0;
    return out;
}

void Model::convert_multipart_object(unsigned int max_extruders)
{
	assert(this->objects.size() >= 2);
    if (this->objects.size() < 2)
        return;
    
    ModelObject* object = new ModelObject(this);
    object->input_file = this->objects.front()->input_file;
    object->name = boost::filesystem::path(this->objects.front()->input_file).stem().string();
    //FIXME copy the config etc?

    unsigned int extruder_counter = 0;
	for (const ModelObject* o : this->objects)
    	for (const ModelVolume* v : o->volumes) {
            // If there are more than one object, put all volumes together 
            // Each object may contain any number of volumes and instances
            // The volumes transformations are relative to the object containing them...
            Geometry::Transformation trafo_volume = v->get_transformation();
            // Revert the centering operation.
            trafo_volume.set_offset(trafo_volume.get_offset() - o->origin_translation);
            int counter = 1;
            auto copy_volume = [o, max_extruders, &counter, &extruder_counter](ModelVolume *new_v) {
                assert(new_v != nullptr);
                new_v->name = (counter > 1) ? o->name + "_" + std::to_string(counter++) : o->name;
                new_v->config.set("extruder", auto_extruder_id(max_extruders, extruder_counter));
                return new_v;
            };
            if (o->instances.empty()) {
            	copy_volume(object->add_volume(*v))->set_transformation(trafo_volume);
            } else {
            	for (const ModelInstance* i : o->instances)
                    // ...so, transform everything to a common reference system (world)
                	copy_volume(object->add_volume(*v))->set_transformation(i->get_transformation() * trafo_volume);                    
            }
        }

    // commented-out to fix #2868
//    object->add_instance();
//    object->instances[0]->set_offset(object->raw_mesh_bounding_box().center());

    this->clear_objects();
    this->objects.push_back(object);
}

static constexpr const double volume_threshold_inches = 9.0; // 9 = 3*3*3;

bool Model::looks_like_imperial_units() const
{
    if (this->objects.size() == 0)
        return false;

    for (ModelObject* obj : this->objects)
        if (obj->get_object_stl_stats().volume < volume_threshold_inches)
            return true;

    return false;
}

void Model::convert_from_imperial_units(bool only_small_volumes)
{
    static constexpr const float in_to_mm = 25.4f;
    for (ModelObject* obj : this->objects)
        if (! only_small_volumes || obj->get_object_stl_stats().volume < volume_threshold_inches) {
            obj->scale_mesh_after_creation(in_to_mm);
            for (ModelVolume* v : obj->volumes) {
                assert(! v->source.is_converted_from_meters);
                v->source.is_converted_from_inches = true;
            }
        }
}

static constexpr const double volume_threshold_meters = 0.001; // 0.001 = 0.1*0.1*0.1

bool Model::looks_like_saved_in_meters() const
{
    if (this->objects.size() == 0)
        return false;

    for (ModelObject* obj : this->objects)
        if (obj->get_object_stl_stats().volume < volume_threshold_meters)
            return true;

    return false;
}

void Model::convert_from_meters(bool only_small_volumes)
{
    static constexpr const double m_to_mm = 1000;
    for (ModelObject* obj : this->objects)
        if (! only_small_volumes || obj->get_object_stl_stats().volume < volume_threshold_meters) {
            obj->scale_mesh_after_creation(m_to_mm);
            for (ModelVolume* v : obj->volumes) {
                assert(! v->source.is_converted_from_inches);
                v->source.is_converted_from_meters = true;
            }
        }
}

static constexpr const double zero_volume = 0.0000000001;

int Model::removed_objects_with_zero_volume()
{
    if (objects.size() == 0)
        return 0;

    int removed = 0;
    for (int i = int(objects.size()) - 1; i >= 0; i--)
        if (objects[i]->get_object_stl_stats().volume < zero_volume) {
            delete_object(size_t(i));
            removed++;
        }
    return removed;
}

void Model::adjust_min_z()
{
    if (objects.empty())
        return;

    if (bounding_box().min(2) < 0.0)
    {
        for (ModelObject* obj : objects)
        {
            if (obj != nullptr)
            {
                coordf_t obj_min_z = obj->bounding_box().min(2);
                if (obj_min_z < 0.0)
                    obj->translate_instances(Vec3d(0.0, 0.0, -obj_min_z));
            }
        }
    }
}

// Propose a filename including path derived from the ModelObject's input path.
// If object's name is filled in, use the object name, otherwise use the input name.
std::string Model::propose_export_file_name_and_path() const
{
    std::string input_file;
    for (const ModelObject *model_object : this->objects)
        for (ModelInstance *model_instance : model_object->instances)
            if (model_instance->is_printable()) {
                input_file = model_object->get_export_filename();

                if (!input_file.empty())
                    goto end;
                // Other instances will produce the same name, skip them.
                break;
            }
end:
    return input_file;
}

std::string Model::propose_export_file_name_and_path(const std::string &new_extension) const
{
    return boost::filesystem::path(this->propose_export_file_name_and_path()).replace_extension(new_extension).string();
}

bool Model::is_fdm_support_painted() const
{
    return std::any_of(this->objects.cbegin(), this->objects.cend(), [](const ModelObject *mo) { return mo->is_fdm_support_painted(); });
}

bool Model::is_seam_painted() const
{
    return std::any_of(this->objects.cbegin(), this->objects.cend(), [](const ModelObject *mo) { return mo->is_seam_painted(); });
}

bool Model::is_mm_painted() const
{
    return std::any_of(this->objects.cbegin(), this->objects.cend(), [](const ModelObject *mo) { return mo->is_mm_painted(); });
}

ModelObject::~ModelObject()
{
    this->clear_volumes();
    this->clear_instances();
}

// maintains the m_model pointer
ModelObject& ModelObject::assign_copy(const ModelObject &rhs)
{
	assert(this->id().invalid() || this->id() == rhs.id());
	assert(this->config.id().invalid() || this->config.id() == rhs.config.id());
	this->copy_id(rhs);

    this->name                        = rhs.name;
    this->input_file                  = rhs.input_file;
    // Copies the config's ID
    this->config                      = rhs.config;
    assert(this->config.id() == rhs.config.id());
    this->sla_support_points          = rhs.sla_support_points;
    this->sla_points_status           = rhs.sla_points_status;
    this->sla_drain_holes             = rhs.sla_drain_holes;
    this->layer_config_ranges         = rhs.layer_config_ranges;
    this->layer_height_profile        = rhs.layer_height_profile;
    this->printable                   = rhs.printable;
    this->origin_translation          = rhs.origin_translation;
    m_bounding_box                    = rhs.m_bounding_box;
    m_bounding_box_valid              = rhs.m_bounding_box_valid;
    m_raw_bounding_box                = rhs.m_raw_bounding_box;
    m_raw_bounding_box_valid          = rhs.m_raw_bounding_box_valid;
    m_raw_mesh_bounding_box           = rhs.m_raw_mesh_bounding_box;
    m_raw_mesh_bounding_box_valid     = rhs.m_raw_mesh_bounding_box_valid;

    this->clear_volumes();
    this->volumes.reserve(rhs.volumes.size());
    for (ModelVolume *model_volume : rhs.volumes) {
        this->volumes.emplace_back(new ModelVolume(*model_volume));
        this->volumes.back()->set_model_object(this);
    }
    this->clear_instances();
	this->instances.reserve(rhs.instances.size());
    for (const ModelInstance *model_instance : rhs.instances) {
        this->instances.emplace_back(new ModelInstance(*model_instance));
        this->instances.back()->set_model_object(this);
    }

    return *this;
}

// maintains the m_model pointer
ModelObject& ModelObject::assign_copy(ModelObject &&rhs)
{
	assert(this->id().invalid());
    this->copy_id(rhs);

    this->name                        = std::move(rhs.name);
    this->input_file                  = std::move(rhs.input_file);
    // Moves the config's ID
    this->config                      = std::move(rhs.config);
    assert(this->config.id() == rhs.config.id());
    this->sla_support_points          = std::move(rhs.sla_support_points);
    this->sla_points_status           = std::move(rhs.sla_points_status);
    this->sla_drain_holes             = std::move(rhs.sla_drain_holes);
    this->layer_config_ranges         = std::move(rhs.layer_config_ranges);
    this->layer_height_profile        = std::move(rhs.layer_height_profile);
    this->printable                   = std::move(rhs.printable);
    this->origin_translation          = std::move(rhs.origin_translation);
    m_bounding_box                    = std::move(rhs.m_bounding_box);
    m_bounding_box_valid              = std::move(rhs.m_bounding_box_valid);
    m_raw_bounding_box                = rhs.m_raw_bounding_box;
    m_raw_bounding_box_valid          = rhs.m_raw_bounding_box_valid;
    m_raw_mesh_bounding_box           = rhs.m_raw_mesh_bounding_box;
    m_raw_mesh_bounding_box_valid     = rhs.m_raw_mesh_bounding_box_valid;

    this->clear_volumes();
	this->volumes = std::move(rhs.volumes);
	rhs.volumes.clear();
    for (ModelVolume *model_volume : this->volumes)
        model_volume->set_model_object(this);
    this->clear_instances();
	this->instances = std::move(rhs.instances);
	rhs.instances.clear();
    for (ModelInstance *model_instance : this->instances)
        model_instance->set_model_object(this);

    return *this;
}

void ModelObject::assign_new_unique_ids_recursive()
{
    this->set_new_unique_id();
    for (ModelVolume *model_volume : this->volumes)
        model_volume->assign_new_unique_ids_recursive();
    for (ModelInstance *model_instance : this->instances)
        model_instance->assign_new_unique_ids_recursive();
    this->layer_height_profile.set_new_unique_id();
}

// Clone this ModelObject including its volumes and instances, keep the IDs of the copies equal to the original.
// Called by Print::apply() to clone the Model / ModelObject hierarchy to the back end for background processing.
//ModelObject* ModelObject::clone(Model *parent)
//{
//    return new ModelObject(parent, *this, true);
//}

ModelVolume* ModelObject::add_volume(const TriangleMesh &mesh)
{
    ModelVolume* v = new ModelVolume(this, mesh);
    this->volumes.push_back(v);
    v->center_geometry_after_creation();
    this->invalidate_bounding_box();
    return v;
}

ModelVolume* ModelObject::add_volume(TriangleMesh &&mesh, ModelVolumeType type /*= ModelVolumeType::MODEL_PART*/)
{
    ModelVolume* v = new ModelVolume(this, std::move(mesh), type);
    this->volumes.push_back(v);
    v->center_geometry_after_creation();
    this->invalidate_bounding_box();
    return v;
}

ModelVolume* ModelObject::add_volume(const ModelVolume &other, ModelVolumeType type /*= ModelVolumeType::INVALID*/)
{
    ModelVolume* v = new ModelVolume(this, other);
    if (type != ModelVolumeType::INVALID && v->type() != type)
        v->set_type(type);
    this->volumes.push_back(v);
	// The volume should already be centered at this point of time when copying shared pointers of the triangle mesh and convex hull.
//	v->center_geometry_after_creation();
//    this->invalidate_bounding_box();
    return v;
}

ModelVolume* ModelObject::add_volume(const ModelVolume &other, TriangleMesh &&mesh)
{
    ModelVolume* v = new ModelVolume(this, other, std::move(mesh));
    this->volumes.push_back(v);
    v->center_geometry_after_creation();
    this->invalidate_bounding_box();
    return v;
}

void ModelObject::delete_volume(size_t idx)
{
    ModelVolumePtrs::iterator i = this->volumes.begin() + idx;
    delete *i;
    this->volumes.erase(i);

    if (this->volumes.size() == 1)
    {
        // only one volume left
        // we need to collapse the volume transform into the instances transforms because now when selecting this volume
        // it will be seen as a single full instance ans so its volume transform may be ignored
        ModelVolume* v = this->volumes.front();
        Transform3d v_t = v->get_transformation().get_matrix();
        for (ModelInstance* inst : this->instances)
        {
            inst->set_transformation(Geometry::Transformation(inst->get_transformation().get_matrix() * v_t));
        }
        Geometry::Transformation t;
        v->set_transformation(t);
        v->set_new_unique_id();
    }

    this->invalidate_bounding_box();
}

void ModelObject::clear_volumes()
{
    for (ModelVolume *v : this->volumes)
        delete v;
    this->volumes.clear();
    this->invalidate_bounding_box();
}

bool ModelObject::is_fdm_support_painted() const
{
    return std::any_of(this->volumes.cbegin(), this->volumes.cend(), [](const ModelVolume *mv) { return mv->is_fdm_support_painted(); });
}

bool ModelObject::is_seam_painted() const
{
    return std::any_of(this->volumes.cbegin(), this->volumes.cend(), [](const ModelVolume *mv) { return mv->is_seam_painted(); });
}

bool ModelObject::is_mm_painted() const
{
    return std::any_of(this->volumes.cbegin(), this->volumes.cend(), [](const ModelVolume *mv) { return mv->is_mm_painted(); });
}

void ModelObject::sort_volumes(bool full_sort)
{
    // sort volumes inside the object to order "Model Part, Negative Volume, Modifier, Support Blocker and Support Enforcer. "
    if (full_sort)
        std::stable_sort(volumes.begin(), volumes.end(), [](ModelVolume* vl, ModelVolume* vr) {
            return vl->type() < vr->type();
        });
    // sort have to controll "place" of the support blockers/enforcers. But one of the model parts have to be on the first place.
    else
        std::stable_sort(volumes.begin(), volumes.end(), [](ModelVolume* vl, ModelVolume* vr) {
            ModelVolumeType vl_type = vl->type() > ModelVolumeType::PARAMETER_MODIFIER ? vl->type() : ModelVolumeType::PARAMETER_MODIFIER;
            ModelVolumeType vr_type = vr->type() > ModelVolumeType::PARAMETER_MODIFIER ? vr->type() : ModelVolumeType::PARAMETER_MODIFIER;
            return vl_type < vr_type;
        });
}

ModelInstance* ModelObject::add_instance()
{
    ModelInstance* i = new ModelInstance(this);
    this->instances.push_back(i);
    this->invalidate_bounding_box();
    return i;
}

ModelInstance* ModelObject::add_instance(const ModelInstance &other)
{
    ModelInstance* i = new ModelInstance(this, other);
    this->instances.push_back(i);
    this->invalidate_bounding_box();
    return i;
}

ModelInstance* ModelObject::add_instance(const Vec3d &offset, const Vec3d &scaling_factor, const Vec3d &rotation, const Vec3d &mirror)
{
    auto *instance = add_instance();
    instance->set_offset(offset);
    instance->set_scaling_factor(scaling_factor);
    instance->set_rotation(rotation);
    instance->set_mirror(mirror);
    return instance;
}

void ModelObject::delete_instance(size_t idx)
{
    ModelInstancePtrs::iterator i = this->instances.begin() + idx;
    delete *i;
    this->instances.erase(i);
    this->invalidate_bounding_box();
}

void ModelObject::delete_last_instance()
{
    this->delete_instance(this->instances.size() - 1);
}

void ModelObject::clear_instances()
{
    for (ModelInstance *i : this->instances)
        delete i;
    this->instances.clear();
    this->invalidate_bounding_box();
}

// Returns the bounding box of the transformed instances.
// This bounding box is approximate and not snug.
const BoundingBoxf3& ModelObject::bounding_box() const
{
    if (! m_bounding_box_valid) {
        m_bounding_box_valid = true;
        BoundingBoxf3 raw_bbox = this->raw_mesh_bounding_box();
        m_bounding_box.reset();
        for (const ModelInstance *i : this->instances)
            m_bounding_box.merge(i->transform_bounding_box(raw_bbox));
    }
    return m_bounding_box;
}

// A mesh containing all transformed instances of this object.
TriangleMesh ModelObject::mesh() const
{
    TriangleMesh mesh;
    TriangleMesh raw_mesh = this->raw_mesh();
    for (const ModelInstance *i : this->instances) {
        TriangleMesh m = raw_mesh;
        i->transform_mesh(&m);
        mesh.merge(m);
    }
    return mesh;
}

// Non-transformed (non-rotated, non-scaled, non-translated) sum of non-modifier object volumes.
// Currently used by ModelObject::mesh(), to calculate the 2D envelope for 2D plater
// and to display the object statistics at ModelObject::print_info().
TriangleMesh ModelObject::raw_mesh() const
{
    TriangleMesh mesh;
    for (const ModelVolume *v : this->volumes)
        if (v->is_model_part())
        {
            TriangleMesh vol_mesh(v->mesh());
            vol_mesh.transform(v->get_matrix());
            mesh.merge(vol_mesh);
        }
    return mesh;
}

// Non-transformed (non-rotated, non-scaled, non-translated) sum of non-modifier object volumes.
// Currently used by ModelObject::mesh(), to calculate the 2D envelope for 2D plater
// and to display the object statistics at ModelObject::print_info().
indexed_triangle_set ModelObject::raw_indexed_triangle_set() const
{
    size_t num_vertices = 0;
    size_t num_faces    = 0;
    for (const ModelVolume *v : this->volumes)
        if (v->is_model_part()) {
            num_vertices += v->mesh().its.vertices.size();
            num_faces    += v->mesh().its.indices.size();
        }
    indexed_triangle_set out;
    out.vertices.reserve(num_vertices);
    out.indices.reserve(num_faces);
    for (const ModelVolume *v : this->volumes)
        if (v->is_model_part()) {
            size_t i = out.vertices.size();
            size_t j = out.indices.size();
            append(out.vertices, v->mesh().its.vertices);
            append(out.indices,  v->mesh().its.indices);
            const Transform3d& m = v->get_matrix();
            for (; i < out.vertices.size(); ++ i)
                out.vertices[i] = (m * out.vertices[i].cast<double>()).cast<float>().eval();
            if (v->is_left_handed()) {
                for (; j < out.indices.size(); ++ j)
                    std::swap(out.indices[j][0], out.indices[j][1]);
            }
        }
    return out;
}


const BoundingBoxf3& ModelObject::raw_mesh_bounding_box() const
{
    if (! m_raw_mesh_bounding_box_valid) {
        m_raw_mesh_bounding_box_valid = true;
        m_raw_mesh_bounding_box.reset();
        for (const ModelVolume *v : this->volumes)
            if (v->is_model_part())
                m_raw_mesh_bounding_box.merge(v->mesh().transformed_bounding_box(v->get_matrix()));
    }
    return m_raw_mesh_bounding_box;
}

BoundingBoxf3 ModelObject::full_raw_mesh_bounding_box() const
{
	BoundingBoxf3 bb;
	for (const ModelVolume *v : this->volumes)
		bb.merge(v->mesh().transformed_bounding_box(v->get_matrix()));
	return bb;
}

// A transformed snug bounding box around the non-modifier object volumes, without the translation applied.
// This bounding box is only used for the actual slicing and for layer editing UI to calculate the layers.
const BoundingBoxf3& ModelObject::raw_bounding_box() const
{
    if (! m_raw_bounding_box_valid) {
        m_raw_bounding_box_valid = true;
        m_raw_bounding_box.reset();
        if (this->instances.empty())
            throw Slic3r::InvalidArgument("Can't call raw_bounding_box() with no instances");

#if ENABLE_WORLD_COORDINATE
        const Transform3d inst_matrix = this->instances.front()->get_transformation().get_matrix_no_offset();
#else
        const Transform3d& inst_matrix = this->instances.front()->get_transformation().get_matrix(true);
#endif // ENABLE_WORLD_COORDINATE
        for (const ModelVolume *v : this->volumes)
            if (v->is_model_part())
                m_raw_bounding_box.merge(v->mesh().transformed_bounding_box(inst_matrix * v->get_matrix()));
    }
	return m_raw_bounding_box;
}

// This returns an accurate snug bounding box of the transformed object instance, without the translation applied.
BoundingBoxf3 ModelObject::instance_bounding_box(size_t instance_idx, bool dont_translate) const
{
    BoundingBoxf3 bb;
#if ENABLE_WORLD_COORDINATE
    const Transform3d inst_matrix = dont_translate ?
        this->instances[instance_idx]->get_transformation().get_matrix_no_offset() :
        this->instances[instance_idx]->get_transformation().get_matrix();

#else
    const Transform3d& inst_matrix = this->instances[instance_idx]->get_transformation().get_matrix(dont_translate);
#endif // ENABLE_WORLD_COORDINATE
    for (ModelVolume *v : this->volumes) {
        if (v->is_model_part())
            bb.merge(v->mesh().transformed_bounding_box(inst_matrix * v->get_matrix()));
    }
    return bb;
}

// Calculate 2D convex hull of of a projection of the transformed printable volumes into the XY plane.
// This method is cheap in that it does not make any unnecessary copy of the volume meshes.
// This method is used by the auto arrange function.
Polygon ModelObject::convex_hull_2d(const Transform3d& trafo_instance) const
{
    Points pts;
    for (const ModelVolume* v : volumes) {
        if (v->is_model_part())
            append(pts, its_convex_hull_2d_above(v->mesh().its, (trafo_instance * v->get_matrix()).cast<float>(), 0.0f).points);
    }
    return Geometry::convex_hull(std::move(pts));
}

void ModelObject::center_around_origin(bool include_modifiers)
{
    // calculate the displacements needed to 
    // center this object around the origin
    const BoundingBoxf3 bb = include_modifiers ? full_raw_mesh_bounding_box() : raw_mesh_bounding_box();

    // Shift is the vector from the center of the bounding box to the origin
    const Vec3d shift = -bb.center();

    this->translate(shift);
    this->origin_translation += shift;
}

void ModelObject::ensure_on_bed(bool allow_negative_z)
{
    double z_offset = 0.0;

    if (allow_negative_z) {
        if (parts_count() == 1) {
            const double min_z = get_min_z();
            const double max_z = get_max_z();
            if (min_z >= SINKING_Z_THRESHOLD || max_z < 0.0)
                z_offset = -min_z;
        }
        else {
            const double max_z = get_max_z();
            if (max_z < SINKING_MIN_Z_THRESHOLD)
                z_offset = SINKING_MIN_Z_THRESHOLD - max_z;
        }
    }
    else
        z_offset = -get_min_z();

    if (z_offset != 0.0)
        translate_instances(z_offset * Vec3d::UnitZ());
}

void ModelObject::translate_instances(const Vec3d& vector)
{
    for (size_t i = 0; i < instances.size(); ++i) {
        translate_instance(i, vector);
    }
}

void ModelObject::translate_instance(size_t instance_idx, const Vec3d& vector)
{
    assert(instance_idx < instances.size());
    ModelInstance* i = instances[instance_idx];
    i->set_offset(i->get_offset() + vector);
    invalidate_bounding_box();
}

void ModelObject::translate(double x, double y, double z)
{
    for (ModelVolume *v : this->volumes) {
        v->translate(x, y, z);
    }

    if (m_bounding_box_valid)
        m_bounding_box.translate(x, y, z);
}

void ModelObject::scale(const Vec3d &versor)
{
    for (ModelVolume *v : this->volumes) {
        v->scale(versor);
    }
    this->invalidate_bounding_box();
}

void ModelObject::rotate(double angle, Axis axis)
{
    for (ModelVolume *v : this->volumes) {
        v->rotate(angle, axis);
    }
    center_around_origin();
    this->invalidate_bounding_box();
}

void ModelObject::rotate(double angle, const Vec3d& axis)
{
    for (ModelVolume *v : this->volumes) {
        v->rotate(angle, axis);
    }
    center_around_origin();
    this->invalidate_bounding_box();
}

void ModelObject::mirror(Axis axis)
{
    for (ModelVolume *v : this->volumes) {
        v->mirror(axis);
    }
    this->invalidate_bounding_box();
}

// This method could only be called before the meshes of this ModelVolumes are not shared!
void ModelObject::scale_mesh_after_creation(const float scale)
{
    for (ModelVolume *v : this->volumes) {
        v->scale_geometry_after_creation(scale);
        v->set_offset(Vec3d(scale, scale, scale).cwiseProduct(v->get_offset()));
    }
    this->invalidate_bounding_box();
}

void ModelObject::convert_units(ModelObjectPtrs& new_objects, ConversionType conv_type, std::vector<int> volume_idxs)
{
    BOOST_LOG_TRIVIAL(trace) << "ModelObject::convert_units - start";

    ModelObject* new_object = new_clone(*this);

    float koef = conv_type == ConversionType::CONV_FROM_INCH   ? 25.4f  : conv_type == ConversionType::CONV_TO_INCH  ? 0.0393700787f  :
                 conv_type == ConversionType::CONV_FROM_METER  ? 1000.f : conv_type == ConversionType::CONV_TO_METER ? 0.001f         : 1.f;

    new_object->set_model(nullptr);
    new_object->sla_support_points.clear();
    new_object->sla_drain_holes.clear();
    new_object->sla_points_status = sla::PointsStatus::NoPoints;
    new_object->clear_volumes();
    new_object->input_file.clear();

    int vol_idx = 0;
    for (ModelVolume* volume : volumes) {
        if (!volume->mesh().empty()) {
            TriangleMesh mesh(volume->mesh());

            ModelVolume* vol = new_object->add_volume(mesh);
            vol->name = volume->name;
            vol->set_type(volume->type());
            // Don't copy the config's ID.
            vol->config.assign_config(volume->config);
            assert(vol->config.id().valid());
            assert(vol->config.id() != volume->config.id());
            vol->set_material(volume->material_id(), *volume->material());
            vol->source.input_file = volume->source.input_file;
            vol->source.object_idx = (int)new_objects.size();
            vol->source.volume_idx = vol_idx;
            vol->source.is_converted_from_inches = volume->source.is_converted_from_inches;
            vol->source.is_converted_from_meters = volume->source.is_converted_from_meters;
            vol->source.is_from_builtin_objects = volume->source.is_from_builtin_objects;

            vol->supported_facets.assign(volume->supported_facets);
            vol->seam_facets.assign(volume->seam_facets);
            vol->mmu_segmentation_facets.assign(volume->mmu_segmentation_facets);

            // Perform conversion only if the target "imperial" state is different from the current one.
            // This check supports conversion of "mixed" set of volumes, each with different "imperial" state.
            if (//vol->source.is_converted_from_inches != from_imperial && 
                (volume_idxs.empty() || 
                 std::find(volume_idxs.begin(), volume_idxs.end(), vol_idx) != volume_idxs.end())) {
                vol->scale_geometry_after_creation(koef);
                vol->set_offset(Vec3d(koef, koef, koef).cwiseProduct(volume->get_offset()));
                if (conv_type == ConversionType::CONV_FROM_INCH || conv_type == ConversionType::CONV_TO_INCH)
                    vol->source.is_converted_from_inches = conv_type == ConversionType::CONV_FROM_INCH;
                if (conv_type == ConversionType::CONV_FROM_METER || conv_type == ConversionType::CONV_TO_METER)
                    vol->source.is_converted_from_meters = conv_type == ConversionType::CONV_FROM_METER;
                assert(! vol->source.is_converted_from_inches || ! vol->source.is_converted_from_meters);
            }
            else
                vol->set_offset(volume->get_offset());
        }
        vol_idx ++;
    }
    new_object->invalidate_bounding_box();

    new_objects.push_back(new_object);

    BOOST_LOG_TRIVIAL(trace) << "ModelObject::convert_units - end";
}

size_t ModelObject::materials_count() const
{
    std::set<t_model_material_id> material_ids;
    for (const ModelVolume *v : this->volumes)
        material_ids.insert(v->material_id());
    return material_ids.size();
}

size_t ModelObject::facets_count() const
{
    size_t num = 0;
    for (const ModelVolume *v : this->volumes)
        if (v->is_model_part())
            num += v->mesh().facets_count();
    return num;
}

size_t ModelObject::parts_count() const
{
    size_t num = 0;
    for (const ModelVolume* v : this->volumes)
        if (v->is_model_part())
            ++num;
    return num;
}

ModelObjectPtrs ModelObject::cut(size_t instance, coordf_t z, ModelObjectCutAttributes attributes)
{
    if (! attributes.has(ModelObjectCutAttribute::KeepUpper) && ! attributes.has(ModelObjectCutAttribute::KeepLower))
        return {};

    BOOST_LOG_TRIVIAL(trace) << "ModelObject::cut - start";

    // Clone the object to duplicate instances, materials etc.
    ModelObject* upper = attributes.has(ModelObjectCutAttribute::KeepUpper) ? ModelObject::new_clone(*this) : nullptr;
    ModelObject* lower = attributes.has(ModelObjectCutAttribute::KeepLower) ? ModelObject::new_clone(*this) : nullptr;

    if (attributes.has(ModelObjectCutAttribute::KeepUpper)) {
        upper->set_model(nullptr);
        upper->sla_support_points.clear();
        upper->sla_drain_holes.clear();
        upper->sla_points_status = sla::PointsStatus::NoPoints;
        upper->clear_volumes();
        upper->input_file.clear();
    }

    if (attributes.has(ModelObjectCutAttribute::KeepLower)) {
        lower->set_model(nullptr);
        lower->sla_support_points.clear();
        lower->sla_drain_holes.clear();
        lower->sla_points_status = sla::PointsStatus::NoPoints;
        lower->clear_volumes();
        lower->input_file.clear();
    }

    // Because transformations are going to be applied to meshes directly,
    // we reset transformation of all instances and volumes,
    // except for translation and Z-rotation on instances, which are preserved
    // in the transformation matrix and not applied to the mesh transform.

    // const auto instance_matrix = instances[instance]->get_matrix(true);
    const auto instance_matrix = Geometry::assemble_transform(
        Vec3d::Zero(),  // don't apply offset
        instances[instance]->get_rotation().cwiseProduct(Vec3d(1.0, 1.0, 0.0)),   // don't apply Z-rotation
        instances[instance]->get_scaling_factor(),
        instances[instance]->get_mirror()
    );

    z -= instances[instance]->get_offset().z();

    // Displacement (in instance coordinates) to be applied to place the upper parts
    Vec3d local_displace = Vec3d::Zero();

    for (ModelVolume *volume : volumes) {
        const auto volume_matrix = volume->get_matrix();

        volume->supported_facets.reset();
        volume->seam_facets.reset();
        volume->mmu_segmentation_facets.reset();

        if (! volume->is_model_part()) {
            // Modifiers are not cut, but we still need to add the instance transformation
            // to the modifier volume transformation to preserve their shape properly.

            volume->set_transformation(Geometry::Transformation(instance_matrix * volume_matrix));

            if (attributes.has(ModelObjectCutAttribute::KeepUpper))
                upper->add_volume(*volume);
            if (attributes.has(ModelObjectCutAttribute::KeepLower))
                lower->add_volume(*volume);
        }
        else if (! volume->mesh().empty()) {            
            // Transform the mesh by the combined transformation matrix.
            // Flip the triangles in case the composite transformation is left handed.
			TriangleMesh mesh(volume->mesh());
			mesh.transform(instance_matrix * volume_matrix, true);
			volume->reset_mesh();
            // Reset volume transformation except for offset
            const Vec3d offset = volume->get_offset();
            volume->set_transformation(Geometry::Transformation());
            volume->set_offset(offset);

            // Perform cut
            TriangleMesh upper_mesh, lower_mesh;
            {
                indexed_triangle_set upper_its, lower_its;
                cut_mesh(mesh.its, float(z), &upper_its, &lower_its);
                if (attributes.has(ModelObjectCutAttribute::KeepUpper))
                    upper_mesh = TriangleMesh(upper_its);
                if (attributes.has(ModelObjectCutAttribute::KeepLower))
                    lower_mesh = TriangleMesh(lower_its);
            }

            if (attributes.has(ModelObjectCutAttribute::KeepUpper) && ! upper_mesh.empty()) {
                ModelVolume* vol = upper->add_volume(upper_mesh);
                vol->name	= volume->name;
                // Don't copy the config's ID.
                vol->config.assign_config(volume->config);
    			assert(vol->config.id().valid());
	    		assert(vol->config.id() != volume->config.id());
                vol->set_material(volume->material_id(), *volume->material());
            }
            if (attributes.has(ModelObjectCutAttribute::KeepLower) && ! lower_mesh.empty()) {
                ModelVolume* vol = lower->add_volume(lower_mesh);
                vol->name	= volume->name;
                // Don't copy the config's ID.
                vol->config.assign_config(volume->config);
                assert(vol->config.id().valid());
	    		assert(vol->config.id() != volume->config.id());
                vol->set_material(volume->material_id(), *volume->material());

                // Compute the displacement (in instance coordinates) to be applied to place the upper parts
                // The upper part displacement is set to half of the lower part bounding box
                // this is done in hope at least a part of the upper part will always be visible and draggable
                local_displace = lower->full_raw_mesh_bounding_box().size().cwiseProduct(Vec3d(-0.5, -0.5, 0.0));
            }
        }
    }

    ModelObjectPtrs res;

    if (attributes.has(ModelObjectCutAttribute::KeepUpper) && upper->volumes.size() > 0) {
        if (!upper->origin_translation.isApprox(Vec3d::Zero()) && instances[instance]->get_offset().isApprox(Vec3d::Zero())) {
            upper->center_around_origin();
            upper->translate_instances(-upper->origin_translation);
            upper->origin_translation = Vec3d::Zero();
        }

        // Reset instance transformation except offset and Z-rotation
        for (size_t i = 0; i < instances.size(); ++i) {
            auto &instance = upper->instances[i];
            const Vec3d offset = instance->get_offset();
            const double rot_z = instance->get_rotation().z();
            const Vec3d displace = Geometry::assemble_transform(Vec3d::Zero(), instance->get_rotation()) * local_displace;

            instance->set_transformation(Geometry::Transformation());
            instance->set_offset(offset + displace);
            instance->set_rotation(Vec3d(0.0, 0.0, rot_z));
        }

        res.push_back(upper);
    }
    if (attributes.has(ModelObjectCutAttribute::KeepLower) && lower->volumes.size() > 0) {
        if (!lower->origin_translation.isApprox(Vec3d::Zero()) && instances[instance]->get_offset().isApprox(Vec3d::Zero())) {
            lower->center_around_origin();
            lower->translate_instances(-lower->origin_translation);
            lower->origin_translation = Vec3d::Zero();
        }

        // Reset instance transformation except offset and Z-rotation
        for (auto *instance : lower->instances) {
            const Vec3d offset = instance->get_offset();
            const double rot_z = instance->get_rotation().z();
            instance->set_transformation(Geometry::Transformation());
            instance->set_offset(offset);
            instance->set_rotation(Vec3d(attributes.has(ModelObjectCutAttribute::FlipLower) ? Geometry::deg2rad(180.0) : 0.0, 0.0, rot_z));
        }

        res.push_back(lower);
    }

    BOOST_LOG_TRIVIAL(trace) << "ModelObject::cut - end";

    return res;
}

void ModelObject::split(ModelObjectPtrs* new_objects)
{
    for (ModelVolume* volume : this->volumes) {
        if (volume->type() != ModelVolumeType::MODEL_PART)
            continue;

        std::vector<TriangleMesh> meshes = volume->mesh().split();
        size_t counter = 1;
        for (TriangleMesh &mesh : meshes) {
            // FIXME: crashes if not satisfied
            if (mesh.facets_count() < 3)
                continue;

            // XXX: this seems to be the only real usage of m_model, maybe refactor this so that it's not needed?
            ModelObject* new_object = m_model->add_object();
            if (meshes.size() == 1) {
                new_object->name = volume->name;
                // Don't copy the config's ID.
                new_object->config.assign_config(this->config.size() > 0 ? this->config : volume->config);
            }
            else {
                new_object->name = this->name + (meshes.size() > 1 ? "_" + std::to_string(counter++) : "");
                // Don't copy the config's ID.
                new_object->config.assign_config(this->config);
            }
            assert(new_object->config.id().valid());
            assert(new_object->config.id() != this->config.id());
            new_object->instances.reserve(this->instances.size());
            for (const ModelInstance* model_instance : this->instances)
                new_object->add_instance(*model_instance);
            ModelVolume* new_vol = new_object->add_volume(*volume, std::move(mesh));

            for (ModelInstance* model_instance : new_object->instances) {
#if ENABLE_WORLD_COORDINATE
                Vec3d shift = model_instance->get_transformation().get_matrix_no_offset() * new_vol->get_offset();
#else
                Vec3d shift = model_instance->get_transformation().get_matrix(true) * new_vol->get_offset();
#endif // ENABLE_WORLD_COORDINATE
                model_instance->set_offset(model_instance->get_offset() + shift);
            }

            new_vol->set_offset(Vec3d::Zero());
            // reset the source to disable reload from disk
            new_vol->source = ModelVolume::Source();
            new_objects->emplace_back(new_object);
        }
    }
}


void ModelObject::merge()
{
    if (this->volumes.size() == 1) {
        // We can't merge meshes if there's just one volume
        return;
    }

    TriangleMesh mesh;

    for (ModelVolume* volume : volumes)
        if (!volume->mesh().empty())
            mesh.merge(volume->mesh());

    this->clear_volumes();
    ModelVolume* vol = this->add_volume(mesh);

    if (!vol)
        return;
}

// Support for non-uniform scaling of instances. If an instance is rotated by angles, which are not multiples of ninety degrees,
// then the scaling in world coordinate system is not representable by the Geometry::Transformation structure.
// This situation is solved by baking in the instance transformation into the mesh vertices.
// Rotation and mirroring is being baked in. In case the instance scaling was non-uniform, it is baked in as well.
void ModelObject::bake_xy_rotation_into_meshes(size_t instance_idx)
{
    assert(instance_idx < this->instances.size());

	const Geometry::Transformation reference_trafo = this->instances[instance_idx]->get_transformation();
<<<<<<< HEAD
#if !ENABLE_WORLD_COORDINATE_SCALE_REVISITED
    if (Geometry::is_rotation_ninety_degrees(reference_trafo.get_rotation()))
        // nothing to do, scaling in the world coordinate space is possible in the representation of Geometry::Transformation.
        return;
#endif // !ENABLE_WORLD_COORDINATE_SCALE_REVISITED
=======
#if !ENABLE_WORLD_COORDINATE
    if (Geometry::is_rotation_ninety_degrees(reference_trafo.get_rotation()))
        // nothing to do, scaling in the world coordinate space is possible in the representation of Geometry::Transformation.
        return;
#endif // !ENABLE_WORLD_COORDINATE
>>>>>>> 90c49f4c

    bool   left_handed        = reference_trafo.is_left_handed();
    bool   has_mirrorring     = ! reference_trafo.get_mirror().isApprox(Vec3d(1., 1., 1.));
    bool   uniform_scaling    = std::abs(reference_trafo.get_scaling_factor().x() - reference_trafo.get_scaling_factor().y()) < EPSILON &&
                                std::abs(reference_trafo.get_scaling_factor().x() - reference_trafo.get_scaling_factor().z()) < EPSILON;
    double new_scaling_factor = uniform_scaling ? reference_trafo.get_scaling_factor().x() : 1.;

    // Adjust the instances.
    for (size_t i = 0; i < this->instances.size(); ++ i) {
        ModelInstance &model_instance = *this->instances[i];
        model_instance.set_rotation(Vec3d(0., 0., Geometry::rotation_diff_z(reference_trafo.get_rotation(), model_instance.get_rotation())));
        model_instance.set_scaling_factor(Vec3d(new_scaling_factor, new_scaling_factor, new_scaling_factor));
        model_instance.set_mirror(Vec3d(1., 1., 1.));
    }

    // Adjust the meshes.
    // Transformation to be applied to the meshes.
#if ENABLE_WORLD_COORDINATE
    Geometry::Transformation reference_trafo_mod = reference_trafo;
    reference_trafo_mod.reset_offset();
    if (uniform_scaling)
        reference_trafo_mod.reset_scaling_factor();
    if (!has_mirrorring)
        reference_trafo_mod.reset_mirror();
    Eigen::Matrix3d mesh_trafo_3x3 = reference_trafo_mod.get_matrix().matrix().block<3, 3>(0, 0);
#else
    Eigen::Matrix3d mesh_trafo_3x3           = reference_trafo.get_matrix(true, false, uniform_scaling, ! has_mirrorring).matrix().block<3, 3>(0, 0);
#endif // ENABLE_WORLD_COORDINATE
    Transform3d     volume_offset_correction = this->instances[instance_idx]->get_transformation().get_matrix().inverse() * reference_trafo.get_matrix();
    for (ModelVolume *model_volume : this->volumes) {
        const Geometry::Transformation volume_trafo = model_volume->get_transformation();
        bool   volume_left_handed        = volume_trafo.is_left_handed();
        bool   volume_has_mirrorring     = ! volume_trafo.get_mirror().isApprox(Vec3d(1., 1., 1.));
        bool   volume_uniform_scaling    = std::abs(volume_trafo.get_scaling_factor().x() - volume_trafo.get_scaling_factor().y()) < EPSILON &&
                                           std::abs(volume_trafo.get_scaling_factor().x() - volume_trafo.get_scaling_factor().z()) < EPSILON;
        double volume_new_scaling_factor = volume_uniform_scaling ? volume_trafo.get_scaling_factor().x() : 1.;
        // Transform the mesh.
#if ENABLE_WORLD_COORDINATE
        Geometry::Transformation volume_trafo_mod = volume_trafo;
        volume_trafo_mod.reset_offset();
        if (volume_uniform_scaling)
            volume_trafo_mod.reset_scaling_factor();
        if (!volume_has_mirrorring)
            volume_trafo_mod.reset_mirror();
        Eigen::Matrix3d volume_trafo_3x3 = volume_trafo_mod.get_matrix().matrix().block<3, 3>(0, 0);
#else
        Matrix3d volume_trafo_3x3 = volume_trafo.get_matrix(true, false, volume_uniform_scaling, !volume_has_mirrorring).matrix().block<3, 3>(0, 0);
#endif // ENABLE_WORLD_COORDINATE
        // Following method creates a new shared_ptr<TriangleMesh>
		model_volume->transform_this_mesh(mesh_trafo_3x3 * volume_trafo_3x3, left_handed != volume_left_handed);
        // Reset the rotation, scaling and mirroring.
        model_volume->set_rotation(Vec3d(0., 0., 0.));
        model_volume->set_scaling_factor(Vec3d(volume_new_scaling_factor, volume_new_scaling_factor, volume_new_scaling_factor));
        model_volume->set_mirror(Vec3d(1., 1., 1.));
        // Move the reference point of the volume to compensate for the change of the instance trafo.
        model_volume->set_offset(volume_offset_correction * volume_trafo.get_offset());
        // reset the source to disable reload from disk
        model_volume->source = ModelVolume::Source();
    }

    this->invalidate_bounding_box();
}

double ModelObject::get_min_z() const
{
    if (instances.empty())
        return 0.0;
    else {
        double min_z = DBL_MAX;
        for (size_t i = 0; i < instances.size(); ++i) {
            min_z = std::min(min_z, get_instance_min_z(i));
        }
        return min_z;
    }
}

double ModelObject::get_max_z() const
{
    if (instances.empty())
        return 0.0;
    else {
        double max_z = -DBL_MAX;
        for (size_t i = 0; i < instances.size(); ++i) {
            max_z = std::max(max_z, get_instance_max_z(i));
        }
        return max_z;
    }
}

double ModelObject::get_instance_min_z(size_t instance_idx) const
{
    double min_z = DBL_MAX;

    const ModelInstance* inst = instances[instance_idx];
#if ENABLE_WORLD_COORDINATE
    const Transform3d mi = inst->get_matrix_no_offset();
#else
    const Transform3d& mi = inst->get_matrix(true);
#endif // ENABLE_WORLD_COORDINATE

    for (const ModelVolume* v : volumes) {
        if (!v->is_model_part())
            continue;

        const Transform3d mv = mi * v->get_matrix();
        const TriangleMesh& hull = v->get_convex_hull();
        for (const stl_triangle_vertex_indices& facet : hull.its.indices)
			for (int i = 0; i < 3; ++ i)
				min_z = std::min(min_z, (mv * hull.its.vertices[facet[i]].cast<double>()).z());
    }

    return min_z + inst->get_offset(Z);
}

double ModelObject::get_instance_max_z(size_t instance_idx) const
{
    double max_z = -DBL_MAX;

    const ModelInstance* inst = instances[instance_idx];
#if ENABLE_WORLD_COORDINATE
    const Transform3d mi = inst->get_matrix_no_offset();
#else
    const Transform3d& mi = inst->get_matrix(true);
#endif // ENABLE_WORLD_COORDINATE

    for (const ModelVolume* v : volumes) {
        if (!v->is_model_part())
            continue;

        const Transform3d mv = mi * v->get_matrix();
        const TriangleMesh& hull = v->get_convex_hull();
        for (const stl_triangle_vertex_indices& facet : hull.its.indices)
            for (int i = 0; i < 3; ++i)
                max_z = std::max(max_z, (mv * hull.its.vertices[facet[i]].cast<double>()).z());
    }

    return max_z + inst->get_offset(Z);
}

unsigned int ModelObject::update_instances_print_volume_state(const BuildVolume &build_volume)
{
    unsigned int num_printable = 0;
    enum {
        INSIDE = 1,
        OUTSIDE = 2
    };
    for (ModelInstance* model_instance : this->instances) {
        unsigned int inside_outside = 0;
        for (const ModelVolume* vol : this->volumes)
            if (vol->is_model_part()) {
                const Transform3d matrix = model_instance->get_matrix() * vol->get_matrix();
                BuildVolume::ObjectState state = build_volume.object_state(vol->mesh().its, matrix.cast<float>(), true /* may be below print bed */);
                if (state == BuildVolume::ObjectState::Inside)
                    // Volume is completely inside.
                    inside_outside |= INSIDE;
                else if (state == BuildVolume::ObjectState::Outside)
                    // Volume is completely outside.
                    inside_outside |= OUTSIDE;
                else if (state == BuildVolume::ObjectState::Below) {
                    // Volume below the print bed, thus it is completely outside, however this does not prevent the object to be printable
                    // if some of its volumes are still inside the build volume.
                } else
                    // Volume colliding with the build volume.
                    inside_outside |= INSIDE | OUTSIDE;
            }
        model_instance->print_volume_state =
            inside_outside == (INSIDE | OUTSIDE) ? ModelInstancePVS_Partly_Outside :
            inside_outside == INSIDE ? ModelInstancePVS_Inside : ModelInstancePVS_Fully_Outside;
        if (inside_outside == INSIDE)
            ++num_printable;
    }
    return num_printable;
}

void ModelObject::print_info() const
{
    using namespace std;
    cout << fixed;
    boost::nowide::cout << "[" << boost::filesystem::path(this->input_file).filename().string() << "]" << endl;
    
    TriangleMesh mesh = this->raw_mesh();
    BoundingBoxf3 bb = mesh.bounding_box();
    Vec3d size = bb.size();
    cout << "size_x = " << size(0) << endl;
    cout << "size_y = " << size(1) << endl;
    cout << "size_z = " << size(2) << endl;
    cout << "min_x = " << bb.min(0) << endl;
    cout << "min_y = " << bb.min(1) << endl;
    cout << "min_z = " << bb.min(2) << endl;
    cout << "max_x = " << bb.max(0) << endl;
    cout << "max_y = " << bb.max(1) << endl;
    cout << "max_z = " << bb.max(2) << endl;
    cout << "number_of_facets = " << mesh.facets_count() << endl;

    cout << "manifold = "   << (mesh.stats().manifold() ? "yes" : "no") << endl;
    if (! mesh.stats().manifold())
        cout << "open_edges = " << mesh.stats().open_edges << endl;
    
    if (mesh.stats().repaired()) {
        const RepairedMeshErrors& stats = mesh.stats().repaired_errors;
        if (stats.degenerate_facets > 0)
            cout << "degenerate_facets = "  << stats.degenerate_facets << endl;
        if (stats.edges_fixed > 0)
            cout << "edges_fixed = "        << stats.edges_fixed       << endl;
        if (stats.facets_removed > 0)
            cout << "facets_removed = "     << stats.facets_removed    << endl;
        if (stats.facets_reversed > 0)
            cout << "facets_reversed = "    << stats.facets_reversed   << endl;
        if (stats.backwards_edges > 0)
            cout << "backwards_edges = "    << stats.backwards_edges   << endl;
    }
    cout << "number_of_parts =  " << mesh.stats().number_of_parts << endl;
    cout << "volume = "           << mesh.volume()                << endl;
}

std::string ModelObject::get_export_filename() const
{
    std::string ret = input_file;

    if (!name.empty())
    {
        if (ret.empty())
            // input_file was empty, just use name
            ret = name;
        else
        {
            // Replace file name in input_file with name, but keep the path and file extension.
            ret = (boost::filesystem::path(name).parent_path().empty()) ?
                (boost::filesystem::path(ret).parent_path() / name).make_preferred().string() : name;
        }
    }

    return ret;
}

TriangleMeshStats ModelObject::get_object_stl_stats() const
{
    TriangleMeshStats full_stats;
    full_stats.volume = 0.f;

    // fill full_stats from all objet's meshes
    for (ModelVolume* volume : this->volumes)
    {
        const TriangleMeshStats& stats = volume->mesh().stats();

        // initialize full_stats (for repaired errors)
        full_stats.open_edges           += stats.open_edges;
        full_stats.repaired_errors.merge(stats.repaired_errors);

        // another used satistics value
        if (volume->is_model_part()) {
            Transform3d trans = instances.empty() ? volume->get_matrix() : (volume->get_matrix() * instances[0]->get_matrix());
            full_stats.volume           += stats.volume * std::fabs(trans.matrix().block(0, 0, 3, 3).determinant());
            full_stats.number_of_parts  += stats.number_of_parts;
        }
    }

    return full_stats;
}

int ModelObject::get_repaired_errors_count(const int vol_idx /*= -1*/) const
{
    if (vol_idx >= 0)
        return this->volumes[vol_idx]->get_repaired_errors_count();

    const RepairedMeshErrors& stats = get_object_stl_stats().repaired_errors;

    return  stats.degenerate_facets + stats.edges_fixed     + stats.facets_removed +
            stats.facets_reversed + stats.backwards_edges;
}

void ModelVolume::set_material_id(t_model_material_id material_id)
{
    m_material_id = material_id;
    // ensure m_material_id references an existing material
    if (! material_id.empty())
        this->object->get_model()->add_material(material_id);
}

ModelMaterial* ModelVolume::material() const
{ 
    return this->object->get_model()->get_material(m_material_id);
}

void ModelVolume::set_material(t_model_material_id material_id, const ModelMaterial &material)
{
    m_material_id = material_id;
    if (! material_id.empty())
        this->object->get_model()->add_material(material_id, material);
}

// Extract the current extruder ID based on this ModelVolume's config and the parent ModelObject's config.
int ModelVolume::extruder_id() const
{
    int extruder_id = -1;
    if (this->is_model_part()) {
        const ConfigOption *opt = this->config.option("extruder");
        if ((opt == nullptr) || (opt->getInt() == 0))
            opt = this->object->config.option("extruder");
        extruder_id = (opt == nullptr) ? 0 : opt->getInt();
    }
    return extruder_id;
}

bool ModelVolume::is_splittable() const
{
    // the call mesh.is_splittable() is expensive, so cache the value to calculate it only once
    if (m_is_splittable == -1)
        m_is_splittable = its_is_splittable(this->mesh().its);

    return m_is_splittable == 1;
}

void ModelVolume::center_geometry_after_creation(bool update_source_offset)
{
    Vec3d shift = this->mesh().bounding_box().center();
    if (!shift.isApprox(Vec3d::Zero()))
    {
    	if (m_mesh)
        	const_cast<TriangleMesh*>(m_mesh.get())->translate(-(float)shift(0), -(float)shift(1), -(float)shift(2));
        if (m_convex_hull)
			const_cast<TriangleMesh*>(m_convex_hull.get())->translate(-(float)shift(0), -(float)shift(1), -(float)shift(2));
        translate(shift);
    }

    if (update_source_offset)
        source.mesh_offset = shift;
}

void ModelVolume::calculate_convex_hull()
{
    m_convex_hull = std::make_shared<TriangleMesh>(this->mesh().convex_hull_3d());
    assert(m_convex_hull.get());
}

int ModelVolume::get_repaired_errors_count() const
{
    const RepairedMeshErrors &stats = this->mesh().stats().repaired_errors;

    return  stats.degenerate_facets + stats.edges_fixed     + stats.facets_removed +
            stats.facets_reversed + stats.backwards_edges;
}

const TriangleMesh& ModelVolume::get_convex_hull() const
{
    return *m_convex_hull.get();
}

ModelVolumeType ModelVolume::type_from_string(const std::string &s)
{
    // Legacy support
    if (s == "1")
		return ModelVolumeType::PARAMETER_MODIFIER;
    // New type (supporting the support enforcers & blockers)
    if (s == "ModelPart")
		return ModelVolumeType::MODEL_PART;
    if (s == "NegativeVolume")
        return ModelVolumeType::NEGATIVE_VOLUME;
    if (s == "ParameterModifier")
		return ModelVolumeType::PARAMETER_MODIFIER;
    if (s == "SupportEnforcer")
		return ModelVolumeType::SUPPORT_ENFORCER;
    if (s == "SupportBlocker")
		return ModelVolumeType::SUPPORT_BLOCKER;
    assert(s == "0");
    // Default value if invalud type string received.
	return ModelVolumeType::MODEL_PART;
}

std::string ModelVolume::type_to_string(const ModelVolumeType t)
{
    switch (t) {
	case ModelVolumeType::MODEL_PART:         return "ModelPart";
    case ModelVolumeType::NEGATIVE_VOLUME:    return "NegativeVolume";
	case ModelVolumeType::PARAMETER_MODIFIER: return "ParameterModifier";
	case ModelVolumeType::SUPPORT_ENFORCER:   return "SupportEnforcer";
	case ModelVolumeType::SUPPORT_BLOCKER:    return "SupportBlocker";
    default:
        assert(false);
        return "ModelPart";
    }
}

// Split this volume, append the result to the object owning this volume.
// Return the number of volumes created from this one.
// This is useful to assign different materials to different volumes of an object.
size_t ModelVolume::split(unsigned int max_extruders)
{
    std::vector<TriangleMesh> meshes = this->mesh().split();
    if (meshes.size() <= 1)
        return 1;

    size_t idx = 0;
    size_t ivolume = std::find(this->object->volumes.begin(), this->object->volumes.end(), this) - this->object->volumes.begin();
    const std::string name = this->name;

    unsigned int extruder_counter = 0;
    const Vec3d offset = this->get_offset();

    for (TriangleMesh &mesh : meshes) {
        if (mesh.empty())
            // Repair may have removed unconnected triangles, thus emptying the mesh.
            continue;

        if (idx == 0) {
            this->set_mesh(std::move(mesh));
            this->calculate_convex_hull();
            // Assign a new unique ID, so that a new GLVolume will be generated.
            this->set_new_unique_id();
            // reset the source to disable reload from disk
            this->source = ModelVolume::Source();
        }
        else
            this->object->volumes.insert(this->object->volumes.begin() + (++ivolume), new ModelVolume(object, *this, std::move(mesh)));

        this->object->volumes[ivolume]->set_offset(Vec3d::Zero());
        this->object->volumes[ivolume]->center_geometry_after_creation();
        this->object->volumes[ivolume]->translate(offset);
        this->object->volumes[ivolume]->name = name + "_" + std::to_string(idx + 1);
        this->object->volumes[ivolume]->config.set("extruder", auto_extruder_id(max_extruders, extruder_counter));
        this->object->volumes[ivolume]->m_is_splittable = 0;
        ++ idx;
    }

    // discard volumes for which the convex hull was not generated or is degenerate
    size_t i = 0;
    while (i < this->object->volumes.size()) {
        const std::shared_ptr<const TriangleMesh> &hull = this->object->volumes[i]->get_convex_hull_shared_ptr();
        if (hull == nullptr || hull->its.vertices.empty() || hull->its.indices.empty()) {
            this->object->delete_volume(i);
            --idx;
            --i;
        }
        ++i;
    }

    return idx;
}

void ModelVolume::translate(const Vec3d& displacement)
{
    set_offset(get_offset() + displacement);
}

void ModelVolume::scale(const Vec3d& scaling_factors)
{
    set_scaling_factor(get_scaling_factor().cwiseProduct(scaling_factors));
}

void ModelObject::scale_to_fit(const Vec3d &size)
{
    Vec3d orig_size = this->bounding_box().size();
    double factor = std::min(
        size.x() / orig_size.x(),
        std::min(
            size.y() / orig_size.y(),
            size.z() / orig_size.z()
        )
    );
    this->scale(factor);
}

void ModelVolume::assign_new_unique_ids_recursive()
{
    ObjectBase::set_new_unique_id();
    config.set_new_unique_id();
    supported_facets.set_new_unique_id();
    seam_facets.set_new_unique_id();
    mmu_segmentation_facets.set_new_unique_id();
}

void ModelVolume::rotate(double angle, Axis axis)
{
    switch (axis)
    {
    case X: { rotate(angle, Vec3d::UnitX()); break; }
    case Y: { rotate(angle, Vec3d::UnitY()); break; }
    case Z: { rotate(angle, Vec3d::UnitZ()); break; }
    default: break;
    }
}

void ModelVolume::rotate(double angle, const Vec3d& axis)
{
    set_rotation(get_rotation() + Geometry::extract_euler_angles(Eigen::Quaterniond(Eigen::AngleAxisd(angle, axis)).toRotationMatrix()));
}

void ModelVolume::mirror(Axis axis)
{
    Vec3d mirror = get_mirror();
    switch (axis)
    {
    case X: { mirror(0) *= -1.0; break; }
    case Y: { mirror(1) *= -1.0; break; }
    case Z: { mirror(2) *= -1.0; break; }
    default: break;
    }
    set_mirror(mirror);
}

// This method could only be called before the meshes of this ModelVolumes are not shared!
void ModelVolume::scale_geometry_after_creation(const Vec3f& versor)
{
	const_cast<TriangleMesh*>(m_mesh.get())->scale(versor);
	const_cast<TriangleMesh*>(m_convex_hull.get())->scale(versor);
}

void ModelVolume::transform_this_mesh(const Transform3d &mesh_trafo, bool fix_left_handed)
{
	TriangleMesh mesh = this->mesh();
	mesh.transform(mesh_trafo, fix_left_handed);
	this->set_mesh(std::move(mesh));
    TriangleMesh convex_hull = this->get_convex_hull();
    convex_hull.transform(mesh_trafo, fix_left_handed);
    m_convex_hull = std::make_shared<TriangleMesh>(std::move(convex_hull));
    // Let the rest of the application know that the geometry changed, so the meshes have to be reloaded.
    this->set_new_unique_id();
}

void ModelVolume::transform_this_mesh(const Matrix3d &matrix, bool fix_left_handed)
{
	TriangleMesh mesh = this->mesh();
	mesh.transform(matrix, fix_left_handed);
	this->set_mesh(std::move(mesh));
    TriangleMesh convex_hull = this->get_convex_hull();
    convex_hull.transform(matrix, fix_left_handed);
    m_convex_hull = std::make_shared<TriangleMesh>(std::move(convex_hull));
    // Let the rest of the application know that the geometry changed, so the meshes have to be reloaded.
    this->set_new_unique_id();
}

void ModelVolume::convert_from_imperial_units()
{
    assert(! this->source.is_converted_from_meters);
    this->scale_geometry_after_creation(25.4f);
    this->set_offset(Vec3d(0, 0, 0));
    this->source.is_converted_from_inches = true;
}

void ModelVolume::convert_from_meters()
{
    assert(! this->source.is_converted_from_inches);
    this->scale_geometry_after_creation(1000.f);
    this->set_offset(Vec3d(0, 0, 0));
    this->source.is_converted_from_meters = true;
}

void ModelInstance::transform_mesh(TriangleMesh* mesh, bool dont_translate) const
{
#if ENABLE_WORLD_COORDINATE
    mesh->transform(dont_translate ? get_matrix_no_offset() : get_matrix());
#else
    mesh->transform(get_matrix(dont_translate));
#endif // ENABLE_WORLD_COORDINATE
}

BoundingBoxf3 ModelInstance::transform_mesh_bounding_box(const TriangleMesh& mesh, bool dont_translate) const
{
    // Rotate around mesh origin.
    TriangleMesh copy(mesh);
#if ENABLE_WORLD_COORDINATE
    copy.transform(get_transformation().get_rotation_matrix());
#else
    copy.transform(get_matrix(true, false, true, true));
#endif // ENABLE_WORLD_COORDINATE
    BoundingBoxf3 bbox = copy.bounding_box();

    if (!empty(bbox)) {
        // Scale the bounding box along the three axes.
        for (unsigned int i = 0; i < 3; ++i)
        {
            if (std::abs(get_scaling_factor((Axis)i)-1.0) > EPSILON)
            {
                bbox.min(i) *= get_scaling_factor((Axis)i);
                bbox.max(i) *= get_scaling_factor((Axis)i);
            }
        }

        // Translate the bounding box.
        if (! dont_translate) {
            bbox.min += get_offset();
            bbox.max += get_offset();
        }
    }
    return bbox;
}

BoundingBoxf3 ModelInstance::transform_bounding_box(const BoundingBoxf3 &bbox, bool dont_translate) const
{
#if ENABLE_WORLD_COORDINATE
    return bbox.transformed(dont_translate ? get_matrix_no_offset() : get_matrix());
#else
    return bbox.transformed(get_matrix(dont_translate));
#endif // ENABLE_WORLD_COORDINATE
}

Vec3d ModelInstance::transform_vector(const Vec3d& v, bool dont_translate) const
{
#if ENABLE_WORLD_COORDINATE
    return dont_translate ? get_matrix_no_offset() * v : get_matrix() * v;
#else
    return get_matrix(dont_translate) * v;
#endif // ENABLE_WORLD_COORDINATE
}

void ModelInstance::transform_polygon(Polygon* polygon) const
{
    // CHECK_ME -> Is the following correct or it should take in account all three rotations ?
    polygon->rotate(get_rotation(Z)); // rotate around polygon origin
    // CHECK_ME -> Is the following correct ?
    polygon->scale(get_scaling_factor(X), get_scaling_factor(Y)); // scale around polygon origin
}

arrangement::ArrangePolygon ModelInstance::get_arrange_polygon() const
{
//    static const double SIMPLIFY_TOLERANCE_MM = 0.1;
    
    Vec3d rotation = get_rotation();
    rotation.z()   = 0.;
    Transform3d trafo_instance =
        Geometry::assemble_transform(get_offset().z() * Vec3d::UnitZ(), rotation, get_scaling_factor(), get_mirror());

    Polygon p = get_object()->convex_hull_2d(trafo_instance);

//    if (!p.points.empty()) {
//        Polygons pp{p};
//        pp = p.simplify(scaled<double>(SIMPLIFY_TOLERANCE_MM));
//        if (!pp.empty()) p = pp.front();
//    }
   
    arrangement::ArrangePolygon ret;
    ret.poly.contour = std::move(p);
    ret.translation  = Vec2crd{scaled(get_offset(X)), scaled(get_offset(Y))};
    ret.rotation     = get_rotation(Z);

    return ret;
}

indexed_triangle_set FacetsAnnotation::get_facets(const ModelVolume& mv, EnforcerBlockerType type) const
{
    TriangleSelector selector(mv.mesh());
    // Reset of TriangleSelector is done inside TriangleSelector's constructor, so we don't need it to perform it again in deserialize().
    selector.deserialize(m_data, false);
    return selector.get_facets(type);
}

indexed_triangle_set FacetsAnnotation::get_facets_strict(const ModelVolume& mv, EnforcerBlockerType type) const
{
    TriangleSelector selector(mv.mesh());
    // Reset of TriangleSelector is done inside TriangleSelector's constructor, so we don't need it to perform it again in deserialize().
    selector.deserialize(m_data, false);
    return selector.get_facets_strict(type);
}

bool FacetsAnnotation::has_facets(const ModelVolume& mv, EnforcerBlockerType type) const
{
    return TriangleSelector::has_facets(m_data, type);
}

bool FacetsAnnotation::set(const TriangleSelector& selector)
{
    std::pair<std::vector<std::pair<int, int>>, std::vector<bool>> sel_map = selector.serialize();
    if (sel_map != m_data) {
        m_data = std::move(sel_map);
        this->touch();
        return true;
    }
    return false;
}

void FacetsAnnotation::reset()
{
    m_data.first.clear();
    m_data.second.clear();
    this->touch();
}

// Following function takes data from a triangle and encodes it as string
// of hexadecimal numbers (one digit per triangle). Used for 3MF export,
// changing it may break backwards compatibility !!!!!
std::string FacetsAnnotation::get_triangle_as_string(int triangle_idx) const
{
    std::string out;

    auto triangle_it = std::lower_bound(m_data.first.begin(), m_data.first.end(), triangle_idx, [](const std::pair<int, int> &l, const int r) { return l.first < r; });
    if (triangle_it != m_data.first.end() && triangle_it->first == triangle_idx) {
        int offset = triangle_it->second;
        int end    = ++ triangle_it == m_data.first.end() ? int(m_data.second.size()) : triangle_it->second;
        while (offset < end) {
            int next_code = 0;
            for (int i=3; i>=0; --i) {
                next_code = next_code << 1;
                next_code |= int(m_data.second[offset + i]);
            }
            offset += 4;

            assert(next_code >=0 && next_code <= 15);
            char digit = next_code < 10 ? next_code + '0' : (next_code-10)+'A';
            out.insert(out.begin(), digit);
        }
    }
    return out;
}

// Recover triangle splitting & state from string of hexadecimal values previously
// generated by get_triangle_as_string. Used to load from 3MF.
void FacetsAnnotation::set_triangle_from_string(int triangle_id, const std::string& str)
{
    assert(! str.empty());
    assert(m_data.first.empty() || m_data.first.back().first < triangle_id);
    m_data.first.emplace_back(triangle_id, int(m_data.second.size()));

    for (auto it = str.crbegin(); it != str.crend(); ++it) {
        const char ch = *it;
        int dec = 0;
        if (ch >= '0' && ch<='9')
            dec = int(ch - '0');
        else if (ch >='A' && ch <= 'F')
            dec = 10 + int(ch - 'A');
        else
            assert(false);

        // Convert to binary and append into code.
        for (int i=0; i<4; ++i)
            m_data.second.insert(m_data.second.end(), bool(dec & (1 << i)));
    }
}

// Test whether the two models contain the same number of ModelObjects with the same set of IDs
// ordered in the same order. In that case it is not necessary to kill the background processing.
bool model_object_list_equal(const Model &model_old, const Model &model_new)
{
    if (model_old.objects.size() != model_new.objects.size())
        return false;
    for (size_t i = 0; i < model_old.objects.size(); ++ i)
        if (model_old.objects[i]->id() != model_new.objects[i]->id())
            return false;
    return true;
}

// Test whether the new model is just an extension of the old model (new objects were added
// to the end of the original list. In that case it is not necessary to kill the background processing.
bool model_object_list_extended(const Model &model_old, const Model &model_new)
{
    if (model_old.objects.size() >= model_new.objects.size())
        return false;
    for (size_t i = 0; i < model_old.objects.size(); ++ i)
        if (model_old.objects[i]->id() != model_new.objects[i]->id())
            return false;
    return true;
}

template<typename TypeFilterFn>
bool model_volume_list_changed(const ModelObject &model_object_old, const ModelObject &model_object_new, TypeFilterFn type_filter)
{
    size_t i_old, i_new;
    for (i_old = 0, i_new = 0; i_old < model_object_old.volumes.size() && i_new < model_object_new.volumes.size();) {
        const ModelVolume &mv_old = *model_object_old.volumes[i_old];
        const ModelVolume &mv_new = *model_object_new.volumes[i_new];
        if (! type_filter(mv_old.type())) {
            ++ i_old;
            continue;
        }
        if (! type_filter(mv_new.type())) {
            ++ i_new;
            continue;
        }
        if (mv_old.type() != mv_new.type() || mv_old.id() != mv_new.id())
            return true;
        //FIXME test for the content of the mesh!
        if (! mv_old.get_matrix().isApprox(mv_new.get_matrix()))
            return true;
        ++ i_old;
        ++ i_new;
    }
    for (; i_old < model_object_old.volumes.size(); ++ i_old) {
        const ModelVolume &mv_old = *model_object_old.volumes[i_old];
        if (type_filter(mv_old.type()))
            // ModelVolume was deleted.
            return true;
    }
    for (; i_new < model_object_new.volumes.size(); ++ i_new) {
        const ModelVolume &mv_new = *model_object_new.volumes[i_new];
        if (type_filter(mv_new.type()))
            // ModelVolume was added.
            return true;
    }
    return false;
}

bool model_volume_list_changed(const ModelObject &model_object_old, const ModelObject &model_object_new, const ModelVolumeType type)
{
    return model_volume_list_changed(model_object_old, model_object_new, [type](const ModelVolumeType t) { return t == type; });
}

bool model_volume_list_changed(const ModelObject &model_object_old, const ModelObject &model_object_new, const std::initializer_list<ModelVolumeType> &types)
{
    return model_volume_list_changed(model_object_old, model_object_new, [&types](const ModelVolumeType t) {
        return std::find(types.begin(), types.end(), t) != types.end();
    });
}

template< typename TypeFilterFn, typename CompareFn>
bool model_property_changed(const ModelObject &model_object_old, const ModelObject &model_object_new, TypeFilterFn type_filter, CompareFn compare)
{
    assert(! model_volume_list_changed(model_object_old, model_object_new, type_filter));
    size_t i_old, i_new;
    for (i_old = 0, i_new = 0; i_old < model_object_old.volumes.size() && i_new < model_object_new.volumes.size();) {
        const ModelVolume &mv_old = *model_object_old.volumes[i_old];
        const ModelVolume &mv_new = *model_object_new.volumes[i_new];
        if (! type_filter(mv_old.type())) {
            ++ i_old;
            continue;
        }
        if (! type_filter(mv_new.type())) {
            ++ i_new;
            continue;
        }
        assert(mv_old.type() == mv_new.type() && mv_old.id() == mv_new.id());
        if (! compare(mv_old, mv_new))
            return true;
        ++ i_old;
        ++ i_new;
    }
    return false;
}

bool model_custom_supports_data_changed(const ModelObject& mo, const ModelObject& mo_new)
{
    return model_property_changed(mo, mo_new, 
        [](const ModelVolumeType t) { return t == ModelVolumeType::MODEL_PART; }, 
        [](const ModelVolume &mv_old, const ModelVolume &mv_new){ return mv_old.supported_facets.timestamp_matches(mv_new.supported_facets); });
}

bool model_custom_seam_data_changed(const ModelObject& mo, const ModelObject& mo_new)
{
    return model_property_changed(mo, mo_new, 
        [](const ModelVolumeType t) { return t == ModelVolumeType::MODEL_PART; }, 
        [](const ModelVolume &mv_old, const ModelVolume &mv_new){ return mv_old.seam_facets.timestamp_matches(mv_new.seam_facets); });
}

bool model_mmu_segmentation_data_changed(const ModelObject& mo, const ModelObject& mo_new)
{
    return model_property_changed(mo, mo_new, 
        [](const ModelVolumeType t) { return t == ModelVolumeType::MODEL_PART; }, 
        [](const ModelVolume &mv_old, const ModelVolume &mv_new){ return mv_old.mmu_segmentation_facets.timestamp_matches(mv_new.mmu_segmentation_facets); });
}

bool model_has_multi_part_objects(const Model &model)
{
    for (const ModelObject *model_object : model.objects)
    	if (model_object->volumes.size() != 1 || ! model_object->volumes.front()->is_model_part())
    		return true;
    return false;
}

bool model_has_advanced_features(const Model &model)
{
	auto config_is_advanced = [](const ModelConfig &config) {
        return ! (config.empty() || (config.size() == 1 && config.cbegin()->first == "extruder"));
	};
    for (const ModelObject *model_object : model.objects) {
        // Is there more than one instance or advanced config data?
        if (model_object->instances.size() > 1 || config_is_advanced(model_object->config))
        	return true;
        // Is there any modifier or advanced config data?
        for (const ModelVolume* model_volume : model_object->volumes)
            if (! model_volume->is_model_part() || config_is_advanced(model_volume->config))
            	return true;
    }
    return false;
}

#ifndef NDEBUG
// Verify whether the IDs of Model / ModelObject / ModelVolume / ModelInstance / ModelMaterial are valid and unique.
void check_model_ids_validity(const Model &model)
{
    std::set<ObjectID> ids;
    auto check = [&ids](ObjectID id) { 
        assert(id.valid());
        assert(ids.find(id) == ids.end());
        ids.insert(id);
    };
    for (const ModelObject *model_object : model.objects) {
        check(model_object->id());
        check(model_object->config.id());
        for (const ModelVolume *model_volume : model_object->volumes) {
            check(model_volume->id());
	        check(model_volume->config.id());
        }
        for (const ModelInstance *model_instance : model_object->instances)
            check(model_instance->id());
    }
    for (const auto &mm : model.materials) {
        check(mm.second->id());
        check(mm.second->config.id());
    }
}

void check_model_ids_equal(const Model &model1, const Model &model2)
{
    // Verify whether the IDs of model1 and model match.
    assert(model1.objects.size() == model2.objects.size());
    for (size_t idx_model = 0; idx_model < model2.objects.size(); ++ idx_model) {
        const ModelObject &model_object1 = *model1.objects[idx_model];
        const ModelObject &model_object2 = *  model2.objects[idx_model];
        assert(model_object1.id() == model_object2.id());
        assert(model_object1.config.id() == model_object2.config.id());
        assert(model_object1.volumes.size() == model_object2.volumes.size());
        assert(model_object1.instances.size() == model_object2.instances.size());
        for (size_t i = 0; i < model_object1.volumes.size(); ++ i) {
            assert(model_object1.volumes[i]->id() == model_object2.volumes[i]->id());
        	assert(model_object1.volumes[i]->config.id() == model_object2.volumes[i]->config.id());
        }
        for (size_t i = 0; i < model_object1.instances.size(); ++ i)
            assert(model_object1.instances[i]->id() == model_object2.instances[i]->id());
    }
    assert(model1.materials.size() == model2.materials.size());
    {
        auto it1 = model1.materials.begin();
        auto it2 = model2.materials.begin();
        for (; it1 != model1.materials.end(); ++ it1, ++ it2) {
            assert(it1->first == it2->first); // compare keys
            assert(it1->second->id() == it2->second->id());
        	assert(it1->second->config.id() == it2->second->config.id());
        }
    }
}

#endif /* NDEBUG */

}

#if 0
CEREAL_REGISTER_TYPE(Slic3r::ModelObject)
CEREAL_REGISTER_TYPE(Slic3r::ModelVolume)
CEREAL_REGISTER_TYPE(Slic3r::ModelInstance)
CEREAL_REGISTER_TYPE(Slic3r::Model)

CEREAL_REGISTER_POLYMORPHIC_RELATION(Slic3r::ObjectBase, Slic3r::ModelObject)
CEREAL_REGISTER_POLYMORPHIC_RELATION(Slic3r::ObjectBase, Slic3r::ModelVolume)
CEREAL_REGISTER_POLYMORPHIC_RELATION(Slic3r::ObjectBase, Slic3r::ModelInstance)
CEREAL_REGISTER_POLYMORPHIC_RELATION(Slic3r::ObjectBase, Slic3r::Model)
#endif<|MERGE_RESOLUTION|>--- conflicted
+++ resolved
@@ -1425,19 +1425,11 @@
     assert(instance_idx < this->instances.size());
 
 	const Geometry::Transformation reference_trafo = this->instances[instance_idx]->get_transformation();
-<<<<<<< HEAD
-#if !ENABLE_WORLD_COORDINATE_SCALE_REVISITED
-    if (Geometry::is_rotation_ninety_degrees(reference_trafo.get_rotation()))
-        // nothing to do, scaling in the world coordinate space is possible in the representation of Geometry::Transformation.
-        return;
-#endif // !ENABLE_WORLD_COORDINATE_SCALE_REVISITED
-=======
 #if !ENABLE_WORLD_COORDINATE
     if (Geometry::is_rotation_ninety_degrees(reference_trafo.get_rotation()))
         // nothing to do, scaling in the world coordinate space is possible in the representation of Geometry::Transformation.
         return;
 #endif // !ENABLE_WORLD_COORDINATE
->>>>>>> 90c49f4c
 
     bool   left_handed        = reference_trafo.is_left_handed();
     bool   has_mirrorring     = ! reference_trafo.get_mirror().isApprox(Vec3d(1., 1., 1.));
