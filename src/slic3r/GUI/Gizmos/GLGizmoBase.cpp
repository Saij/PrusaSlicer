<<<<<<< HEAD
#include "GLGizmoBase.hpp"
#include "slic3r/GUI/GLCanvas3D.hpp"

#include <GL/glew.h>

#include "slic3r/GUI/GUI_App.hpp"
#include "slic3r/GUI/GUI_ObjectManipulation.hpp"
#if ENABLE_GL_SHADERS_ATTRIBUTES
#include "slic3r/GUI/Plater.hpp"
#endif // ENABLE_GL_SHADERS_ATTRIBUTES

// TODO: Display tooltips quicker on Linux

namespace Slic3r {
namespace GUI {

const float GLGizmoBase::Grabber::SizeFactor = 0.05f;
const float GLGizmoBase::Grabber::MinHalfSize = 1.5f;
const float GLGizmoBase::Grabber::DraggingScaleFactor = 1.25f;

void GLGizmoBase::Grabber::render(bool hover, float size)
{
    render(size, hover ? complementary(color) : color, false);
}

float GLGizmoBase::Grabber::get_half_size(float size) const
{
    return std::max(size * SizeFactor, MinHalfSize);
}

float GLGizmoBase::Grabber::get_dragging_half_size(float size) const
{
    return get_half_size(size) * DraggingScaleFactor;
}

void GLGizmoBase::Grabber::render(float size, const ColorRGBA& render_color, bool picking)
{
#if ENABLE_GL_SHADERS_ATTRIBUTES
    GLShaderProgram* shader = wxGetApp().get_current_shader();
    if (shader == nullptr)
        return;
#endif // ENABLE_GL_SHADERS_ATTRIBUTES

    if (!m_cube.is_initialized()) {
        // This cannot be done in constructor, OpenGL is not yet
        // initialized at that point (on Linux at least).
        indexed_triangle_set its = its_make_cube(1., 1., 1.);
        its_translate(its, -0.5f * Vec3f::Ones());
#if ENABLE_LEGACY_OPENGL_REMOVAL
        m_cube.init_from(its);
#else
        m_cube.init_from(its, BoundingBoxf3{ { -0.5, -0.5, -0.5 }, { 0.5, 0.5, 0.5 } });
#endif // ENABLE_LEGACY_OPENGL_REMOVAL
    }

    const float fullsize = 2.0f * (dragging ? get_dragging_half_size(size) : get_half_size(size));

#if ENABLE_LEGACY_OPENGL_REMOVAL
    m_cube.set_color(render_color);
#else
    m_cube.set_color(-1, render_color);
#endif // ENABLE_LEGACY_OPENGL_REMOVAL

#if ENABLE_GL_SHADERS_ATTRIBUTES
    const Camera& camera = wxGetApp().plater()->get_camera();
    const Transform3d view_model_matrix = camera.get_view_matrix() * matrix * Geometry::assemble_transform(center, angles, fullsize * Vec3d::Ones());
    const Transform3d& projection_matrix = camera.get_projection_matrix();
 
    shader->set_uniform("view_model_matrix", view_model_matrix);
    shader->set_uniform("projection_matrix", projection_matrix);
    shader->set_uniform("normal_matrix", (Matrix3d)view_model_matrix.matrix().block(0, 0, 3, 3).inverse().transpose());
#else
    glsafe(::glPushMatrix());
    glsafe(::glTranslated(center.x(), center.y(), center.z()));
    glsafe(::glRotated(Geometry::rad2deg(angles.z()), 0.0, 0.0, 1.0));
    glsafe(::glRotated(Geometry::rad2deg(angles.y()), 0.0, 1.0, 0.0));
    glsafe(::glRotated(Geometry::rad2deg(angles.x()), 1.0, 0.0, 0.0));
    glsafe(::glScaled(fullsize, fullsize, fullsize));
#endif // ENABLE_GL_SHADERS_ATTRIBUTES
    m_cube.render();
#if !ENABLE_GL_SHADERS_ATTRIBUTES
    glsafe(::glPopMatrix());
#endif // !ENABLE_GL_SHADERS_ATTRIBUTES
}

GLGizmoBase::GLGizmoBase(GLCanvas3D& parent, const std::string& icon_filename, unsigned int sprite_id)
    : m_parent(parent)
    , m_group_id(-1)
    , m_state(Off)
    , m_shortcut_key(0)
    , m_icon_filename(icon_filename)
    , m_sprite_id(sprite_id)
    , m_hover_id(-1)
    , m_dragging(false)
    , m_imgui(wxGetApp().imgui())
    , m_first_input_window_render(true)
    , m_dirty(false)
{
}

void GLGizmoBase::set_hover_id(int id)
{
    // do not change hover id during dragging
    assert(!m_dragging);

    // allow empty grabbers when not using grabbers but use hover_id - flatten, rotate
    if (!m_grabbers.empty() && id >= (int) m_grabbers.size())
        return;
    
    m_hover_id = id;
    on_set_hover_id();    
}

bool GLGizmoBase::update_items_state()
{
    bool res = m_dirty;
    m_dirty  = false;
    return res;
}

ColorRGBA GLGizmoBase::picking_color_component(unsigned int id) const
{
    id = BASE_ID - id;
    if (m_group_id > -1)
        id -= m_group_id;

    return picking_decode(id);
}

void GLGizmoBase::render_grabbers(const BoundingBoxf3& box) const
{
    render_grabbers((float)((box.size().x() + box.size().y() + box.size().z()) / 3.0));
}

void GLGizmoBase::render_grabbers(float size) const
{
    GLShaderProgram* shader = wxGetApp().get_shader("gouraud_light");
    if (shader == nullptr)
        return;
    shader->start_using();
    shader->set_uniform("emission_factor", 0.1f);
    for (int i = 0; i < (int)m_grabbers.size(); ++i) {
        if (m_grabbers[i].enabled)
            m_grabbers[i].render(m_hover_id == i, size);
    }
    shader->stop_using();
}

void GLGizmoBase::render_grabbers_for_picking(const BoundingBoxf3& box) const
{
#if ENABLE_LEGACY_OPENGL_REMOVAL
    GLShaderProgram* shader = wxGetApp().get_shader("flat");
    if (shader != nullptr) {
        shader->start_using();
#endif // ENABLE_LEGACY_OPENGL_REMOVAL
        const float mean_size = float((box.size().x() + box.size().y() + box.size().z()) / 3.0);

        for (unsigned int i = 0; i < (unsigned int)m_grabbers.size(); ++i) {
            if (m_grabbers[i].enabled) {
                m_grabbers[i].color = picking_color_component(i);
                m_grabbers[i].render_for_picking(mean_size);
            }
        }
#if ENABLE_LEGACY_OPENGL_REMOVAL
        shader->stop_using();
    }
#endif // ENABLE_LEGACY_OPENGL_REMOVAL
}

// help function to process grabbers
// call start_dragging, stop_dragging, on_dragging
bool GLGizmoBase::use_grabbers(const wxMouseEvent &mouse_event) {
    bool is_dragging_finished = false;
    if (mouse_event.Moving()) { 
        // it should not happen but for sure
        assert(!m_dragging);
        if (m_dragging) is_dragging_finished = true;
        else return false; 
    } 

    if (mouse_event.LeftDown()) {
        Selection &selection = m_parent.get_selection();        
        if (!selection.is_empty() && m_hover_id != -1 && 
            (m_grabbers.empty() || m_hover_id < static_cast<int>(m_grabbers.size()))) {
            selection.setup_cache();

            m_dragging = true;
            for (auto &grabber : m_grabbers) grabber.dragging = false;
            if (!m_grabbers.empty() && m_hover_id < int(m_grabbers.size()))
                m_grabbers[m_hover_id].dragging = true;            
            
            // prevent change of hover_id during dragging
            m_parent.set_mouse_as_dragging();
            on_start_dragging();

            // Let the plater know that the dragging started
            m_parent.post_event(SimpleEvent(EVT_GLCANVAS_MOUSE_DRAGGING_STARTED));
            m_parent.set_as_dirty();
            return true;
        }
    } else if (m_dragging) {
        // when mouse cursor leave window than finish actual dragging operation
        bool is_leaving = mouse_event.Leaving();
        if (mouse_event.Dragging()) {
            m_parent.set_mouse_as_dragging();
            Point      mouse_coord(mouse_event.GetX(), mouse_event.GetY());
            auto       ray = m_parent.mouse_ray(mouse_coord);
            UpdateData data(ray, mouse_coord);

            on_dragging(data);

            wxGetApp().obj_manipul()->set_dirty();
            m_parent.set_as_dirty();
            return true;
        }
        else if (mouse_event.LeftUp() || is_leaving || is_dragging_finished) {
#if ENABLE_WORLD_COORDINATE_SCALE_REVISITED
            do_stop_dragging(is_leaving);
#else
            for (auto &grabber : m_grabbers) grabber.dragging = false;
            m_dragging = false;

            // NOTE: This should be part of GLCanvas3D
            // Reset hover_id when leave window
            if (is_leaving) m_parent.mouse_up_cleanup();

            on_stop_dragging();

            // There is prediction that after draggign, data are changed
            // Data are updated twice also by canvas3D::reload_scene.
            // Should be fixed.
            m_parent.get_gizmos_manager().update_data(); 

            wxGetApp().obj_manipul()->set_dirty();

            // Let the plater know that the dragging finished, so a delayed
            // refresh of the scene with the background processing data should
            // be performed.
            m_parent.post_event(SimpleEvent(EVT_GLCANVAS_MOUSE_DRAGGING_FINISHED));
            // updates camera target constraints
            m_parent.refresh_camera_scene_box();
#endif // ENABLE_WORLD_COORDINATE_SCALE_REVISITED
            return true;
        }
    }
    return false;
}

#if ENABLE_WORLD_COORDINATE_SCALE_REVISITED
void GLGizmoBase::do_stop_dragging(bool perform_mouse_cleanup)
{
    for (auto& grabber : m_grabbers) grabber.dragging = false;
    m_dragging = false;

    // NOTE: This should be part of GLCanvas3D
    // Reset hover_id when leave window
    if (perform_mouse_cleanup) m_parent.mouse_up_cleanup();

    on_stop_dragging();

    // There is prediction that after draggign, data are changed
    // Data are updated twice also by canvas3D::reload_scene.
    // Should be fixed.
    m_parent.get_gizmos_manager().update_data();

    wxGetApp().obj_manipul()->set_dirty();

    // Let the plater know that the dragging finished, so a delayed
    // refresh of the scene with the background processing data should
    // be performed.
    m_parent.post_event(SimpleEvent(EVT_GLCANVAS_MOUSE_DRAGGING_FINISHED));
    // updates camera target constraints
    m_parent.refresh_camera_scene_box();
}
#endif // ENABLE_WORLD_COORDINATE_SCALE_REVISITED

std::string GLGizmoBase::format(float value, unsigned int decimals) const
{
    return Slic3r::string_printf("%.*f", decimals, value);
}

void GLGizmoBase::set_dirty() {
    m_dirty = true;
}

void GLGizmoBase::render_input_window(float x, float y, float bottom_limit)
{
    on_render_input_window(x, y, bottom_limit);
    if (m_first_input_window_render) {
        // for some reason, the imgui dialogs are not shown on screen in the 1st frame where they are rendered, but show up only with the 2nd rendered frame
        // so, we forces another frame rendering the first time the imgui window is shown
        m_parent.set_as_dirty();
        m_first_input_window_render = false;
    }
}



std::string GLGizmoBase::get_name(bool include_shortcut) const
{
    int key = get_shortcut_key();
    std::string out = on_get_name();
    if (include_shortcut && key >= WXK_CONTROL_A && key <= WXK_CONTROL_Z)
        out += std::string(" [") + char(int('A') + key - int(WXK_CONTROL_A)) + "]";
    return out;
}


} // namespace GUI
} // namespace Slic3r
=======
#include "GLGizmoBase.hpp"
#include "slic3r/GUI/GLCanvas3D.hpp"

#include <GL/glew.h>

#include "slic3r/GUI/GUI_App.hpp"
#include "slic3r/GUI/GUI_ObjectManipulation.hpp"
#if ENABLE_GL_SHADERS_ATTRIBUTES
#include "slic3r/GUI/Plater.hpp"
#endif // ENABLE_GL_SHADERS_ATTRIBUTES

// TODO: Display tooltips quicker on Linux

namespace Slic3r {
namespace GUI {

const float GLGizmoBase::Grabber::SizeFactor = 0.05f;
const float GLGizmoBase::Grabber::MinHalfSize = 1.5f;
const float GLGizmoBase::Grabber::DraggingScaleFactor = 1.25f;

#if ENABLE_GIZMO_GRABBER_REFACTOR
GLModel GLGizmoBase::Grabber::s_cube;
GLModel GLGizmoBase::Grabber::s_cone;

GLGizmoBase::Grabber::~Grabber()
{
    if (s_cube.is_initialized())
        s_cube.reset();

    if (s_cone.is_initialized())
        s_cone.reset();
}
#endif // ENABLE_GIZMO_GRABBER_REFACTOR

float GLGizmoBase::Grabber::get_half_size(float size) const
{
    return std::max(size * SizeFactor, MinHalfSize);
}

float GLGizmoBase::Grabber::get_dragging_half_size(float size) const
{
    return get_half_size(size) * DraggingScaleFactor;
}

void GLGizmoBase::Grabber::render(float size, const ColorRGBA& render_color, bool picking)
{
#if ENABLE_GL_SHADERS_ATTRIBUTES
    GLShaderProgram* shader = wxGetApp().get_current_shader();
    if (shader == nullptr)
        return;
#endif // ENABLE_GL_SHADERS_ATTRIBUTES

#if ENABLE_GIZMO_GRABBER_REFACTOR
    if (!s_cube.is_initialized()) {
#else
    if (!m_cube.is_initialized()) {
#endif // ENABLE_GIZMO_GRABBER_REFACTOR
        // This cannot be done in constructor, OpenGL is not yet
        // initialized at that point (on Linux at least).
        indexed_triangle_set its = its_make_cube(1.0, 1.0, 1.0);
        its_translate(its, -0.5f * Vec3f::Ones());
#if ENABLE_LEGACY_OPENGL_REMOVAL
#if ENABLE_GIZMO_GRABBER_REFACTOR
        s_cube.init_from(its);
#else
        m_cube.init_from(its);
#endif // ENABLE_GIZMO_GRABBER_REFACTOR
#else
#if ENABLE_GIZMO_GRABBER_REFACTOR
        s_cube.init_from(its, BoundingBoxf3{ { -0.5, -0.5, -0.5 }, { 0.5, 0.5, 0.5 } });
#else
        m_cube.init_from(its, BoundingBoxf3{ { -0.5, -0.5, -0.5 }, { 0.5, 0.5, 0.5 } });
#endif // ENABLE_GIZMO_GRABBER_REFACTOR
#endif // ENABLE_LEGACY_OPENGL_REMOVAL
    }

#if ENABLE_GIZMO_GRABBER_REFACTOR
    if (!s_cone.is_initialized())
        s_cone.init_from(its_make_cone(0.375, 1.5, double(PI) / 18.0));
#endif // ENABLE_GIZMO_GRABBER_REFACTOR

#if ENABLE_GIZMO_GRABBER_REFACTOR
    const float half_size = dragging ? get_dragging_half_size(size) : get_half_size(size);
#else
    const float fullsize = 2.0f * (dragging ? get_dragging_half_size(size) : get_half_size(size));
#endif // ENABLE_GIZMO_GRABBER_REFACTOR

#if ENABLE_LEGACY_OPENGL_REMOVAL
#if ENABLE_GIZMO_GRABBER_REFACTOR
    s_cube.set_color(render_color);
    s_cone.set_color(render_color);
#else
    m_cube.set_color(render_color);
#endif // ENABLE_GIZMO_GRABBER_REFACTOR
#else
#if ENABLE_GIZMO_GRABBER_REFACTOR
    s_cube.set_color(-1, render_color);
    s_cone.set_color(-1, render_color);
#else
    m_cube.set_color(-1, render_color);
#endif // ENABLE_GIZMO_GRABBER_REFACTOR
#endif // ENABLE_LEGACY_OPENGL_REMOVAL

#if ENABLE_GL_SHADERS_ATTRIBUTES
    const Camera& camera = wxGetApp().plater()->get_camera();
#if ENABLE_GIZMO_GRABBER_REFACTOR
    const Transform3d view_model_matrix = camera.get_view_matrix() * matrix * Geometry::assemble_transform(center, angles, 2.0 * half_size * Vec3d::Ones());
#else
    const Transform3d view_model_matrix = camera.get_view_matrix() * matrix * Geometry::assemble_transform(center, angles, fullsize * Vec3d::Ones());
#endif // ENABLE_GIZMO_GRABBER_REFACTOR
    const Transform3d& projection_matrix = camera.get_projection_matrix();
 
    shader->set_uniform("view_model_matrix", view_model_matrix);
    shader->set_uniform("projection_matrix", projection_matrix);
    shader->set_uniform("normal_matrix", (Matrix3d)view_model_matrix.matrix().block(0, 0, 3, 3).inverse().transpose());
#else
    glsafe(::glPushMatrix());
    glsafe(::glTranslated(center.x(), center.y(), center.z()));
    glsafe(::glRotated(Geometry::rad2deg(angles.z()), 0.0, 0.0, 1.0));
    glsafe(::glRotated(Geometry::rad2deg(angles.y()), 0.0, 1.0, 0.0));
    glsafe(::glRotated(Geometry::rad2deg(angles.x()), 1.0, 0.0, 0.0));
#if ENABLE_GIZMO_GRABBER_REFACTOR
    glsafe(::glScaled(2.0 * half_size, 2.0 * half_size, 2.0 * half_size));
#else
    glsafe(::glScaled(fullsize, fullsize, fullsize));
#endif // ENABLE_GIZMO_GRABBER_REFACTOR
#endif // ENABLE_GL_SHADERS_ATTRIBUTES
#if ENABLE_GIZMO_GRABBER_REFACTOR
    s_cube.render();

#if ENABLE_GL_SHADERS_ATTRIBUTES
    if ((int(extensions) & int(GLGizmoBase::EGrabberExtension::PosX)) != 0) {
        shader->set_uniform("view_model_matrix", view_model_matrix * Geometry::assemble_transform(Vec3d::UnitX(), Vec3d(0.0, 0.5 * double(PI), 0.0)));
        s_cone.render();
    }
    if ((int(extensions) & int(GLGizmoBase::EGrabberExtension::NegX)) != 0) {
        shader->set_uniform("view_model_matrix", view_model_matrix * Geometry::assemble_transform(-Vec3d::UnitX(), Vec3d(0.0, -0.5 * double(PI), 0.0)));
        s_cone.render();
    }
    if ((int(extensions) & int(GLGizmoBase::EGrabberExtension::PosY)) != 0) {
        shader->set_uniform("view_model_matrix", view_model_matrix * Geometry::assemble_transform(Vec3d::UnitY(), Vec3d(-0.5 * double(PI), 0.0, 0.0)));
        s_cone.render();
    }
    if ((int(extensions) & int(GLGizmoBase::EGrabberExtension::NegY)) != 0) {
        shader->set_uniform("view_model_matrix", view_model_matrix * Geometry::assemble_transform(-Vec3d::UnitY(), Vec3d(0.5 * double(PI), 0.0, 0.0)));
        s_cone.render();
    }
    if ((int(extensions) & int(GLGizmoBase::EGrabberExtension::PosZ)) != 0) {
        shader->set_uniform("view_model_matrix", view_model_matrix * Geometry::assemble_transform(Vec3d::UnitZ()));
        s_cone.render();
    }
    if ((int(extensions) & int(GLGizmoBase::EGrabberExtension::NegZ)) != 0) {
        shader->set_uniform("view_model_matrix", view_model_matrix * Geometry::assemble_transform(-Vec3d::UnitZ(), Vec3d(double(PI), 0.0, 0.0)));
        s_cone.render();
    }
#else
    if ((int(extensions) & int(GLGizmoBase::EGrabberExtension::PosX)) != 0) {
        glsafe(::glPushMatrix());
        glsafe(::glTranslated(1.0, 0.0, 0.0));
        glsafe(::glRotated(0.5 * Geometry::rad2deg(double(PI)), 0.0, 1.0, 0.0));
        s_cone.render();
        glsafe(::glPopMatrix());
    }
    if ((int(extensions) & int(GLGizmoBase::EGrabberExtension::NegX)) != 0) {
        glsafe(::glPushMatrix());
        glsafe(::glTranslated(-1.0, 0.0, 0.0));
        glsafe(::glRotated(-0.5 * Geometry::rad2deg(double(PI)), 0.0, 1.0, 0.0));
        s_cone.render();
        glsafe(::glPopMatrix());
    }
    if ((int(extensions) & int(GLGizmoBase::EGrabberExtension::PosY)) != 0) {
        glsafe(::glPushMatrix());
        glsafe(::glTranslated(0.0, 1.0, 0.0));
        glsafe(::glRotated(-0.5 * Geometry::rad2deg(double(PI)), 1.0, 0.0, 0.0));
        s_cone.render();
        glsafe(::glPopMatrix());
    }
    if ((int(extensions) & int(GLGizmoBase::EGrabberExtension::NegY)) != 0) {
        glsafe(::glPushMatrix());
        glsafe(::glTranslated(0.0, -1.0, 0.0));
        glsafe(::glRotated(0.5 * Geometry::rad2deg(double(PI)), 1.0, 0.0, 0.0));
        s_cone.render();
        glsafe(::glPopMatrix());
    }
    if ((int(extensions) & int(GLGizmoBase::EGrabberExtension::PosZ)) != 0) {
        glsafe(::glPushMatrix());
        glsafe(::glTranslated(0.0, 0.0, 1.0));
        s_cone.render();
        glsafe(::glPopMatrix());
    }
    if ((int(extensions) & int(GLGizmoBase::EGrabberExtension::NegZ)) != 0) {
        glsafe(::glPushMatrix());
        glsafe(::glTranslated(0.0, 0.0, -1.0));
        glsafe(::glRotated(Geometry::rad2deg(double(PI)), 1.0, 0.0, 0.0));
        s_cone.render();
        glsafe(::glPopMatrix());
    }
#endif // ENABLE_GL_SHADERS_ATTRIBUTES
#else
    m_cube.render();
#endif // ENABLE_GIZMO_GRABBER_REFACTOR
#if !ENABLE_GL_SHADERS_ATTRIBUTES
    glsafe(::glPopMatrix());
#endif // !ENABLE_GL_SHADERS_ATTRIBUTES
}

GLGizmoBase::GLGizmoBase(GLCanvas3D& parent, const std::string& icon_filename, unsigned int sprite_id)
    : m_parent(parent)
    , m_group_id(-1)
    , m_state(Off)
    , m_shortcut_key(0)
    , m_icon_filename(icon_filename)
    , m_sprite_id(sprite_id)
    , m_hover_id(-1)
    , m_dragging(false)
    , m_imgui(wxGetApp().imgui())
    , m_first_input_window_render(true)
    , m_dirty(false)
{
}

void GLGizmoBase::set_hover_id(int id)
{
    // do not change hover id during dragging
    assert(!m_dragging);

    // allow empty grabbers when not using grabbers but use hover_id - flatten, rotate
    if (!m_grabbers.empty() && id >= (int) m_grabbers.size())
        return;
    
    m_hover_id = id;
    on_set_hover_id();    
}

bool GLGizmoBase::update_items_state()
{
    bool res = m_dirty;
    m_dirty  = false;
    return res;
}

ColorRGBA GLGizmoBase::picking_color_component(unsigned int id) const
{
    id = BASE_ID - id;
    if (m_group_id > -1)
        id -= m_group_id;

    return picking_decode(id);
}

void GLGizmoBase::render_grabbers(const BoundingBoxf3& box) const
{
    render_grabbers((float)((box.size().x() + box.size().y() + box.size().z()) / 3.0));
}

void GLGizmoBase::render_grabbers(float size) const
{
    GLShaderProgram* shader = wxGetApp().get_shader("gouraud_light");
    if (shader == nullptr)
        return;
    shader->start_using();
    shader->set_uniform("emission_factor", 0.1f);
    for (int i = 0; i < (int)m_grabbers.size(); ++i) {
        if (m_grabbers[i].enabled)
            m_grabbers[i].render(m_hover_id == i, size);
    }
    shader->stop_using();
}

void GLGizmoBase::render_grabbers_for_picking(const BoundingBoxf3& box) const
{
#if ENABLE_LEGACY_OPENGL_REMOVAL
    GLShaderProgram* shader = wxGetApp().get_shader("flat");
    if (shader != nullptr) {
        shader->start_using();
#endif // ENABLE_LEGACY_OPENGL_REMOVAL
        const float mean_size = float((box.size().x() + box.size().y() + box.size().z()) / 3.0);

        for (unsigned int i = 0; i < (unsigned int)m_grabbers.size(); ++i) {
            if (m_grabbers[i].enabled) {
                m_grabbers[i].color = picking_color_component(i);
                m_grabbers[i].render_for_picking(mean_size);
            }
        }
#if ENABLE_LEGACY_OPENGL_REMOVAL
        shader->stop_using();
    }
#endif // ENABLE_LEGACY_OPENGL_REMOVAL
}

// help function to process grabbers
// call start_dragging, stop_dragging, on_dragging
bool GLGizmoBase::use_grabbers(const wxMouseEvent &mouse_event) {
    bool is_dragging_finished = false;
    if (mouse_event.Moving()) { 
        // it should not happen but for sure
        assert(!m_dragging);
        if (m_dragging) is_dragging_finished = true;
        else return false; 
    } 

    if (mouse_event.LeftDown()) {
        Selection &selection = m_parent.get_selection();        
        if (!selection.is_empty() && m_hover_id != -1 && 
            (m_grabbers.empty() || m_hover_id < static_cast<int>(m_grabbers.size()))) {
            selection.setup_cache();

            m_dragging = true;
            for (auto &grabber : m_grabbers) grabber.dragging = false;
            if (!m_grabbers.empty() && m_hover_id < int(m_grabbers.size()))
                m_grabbers[m_hover_id].dragging = true;            
            
            // prevent change of hover_id during dragging
            m_parent.set_mouse_as_dragging();
            on_start_dragging();

            // Let the plater know that the dragging started
            m_parent.post_event(SimpleEvent(EVT_GLCANVAS_MOUSE_DRAGGING_STARTED));
            m_parent.set_as_dirty();
            return true;
        }
    } else if (m_dragging) {
        // when mouse cursor leave window than finish actual dragging operation
        bool is_leaving = mouse_event.Leaving();
        if (mouse_event.Dragging()) {
            m_parent.set_mouse_as_dragging();
            Point      mouse_coord(mouse_event.GetX(), mouse_event.GetY());
            auto       ray = m_parent.mouse_ray(mouse_coord);
            UpdateData data(ray, mouse_coord);

            on_dragging(data);

            wxGetApp().obj_manipul()->set_dirty();
            m_parent.set_as_dirty();
            return true;
        } else if (mouse_event.LeftUp() || is_leaving || is_dragging_finished) {
            for (auto &grabber : m_grabbers) grabber.dragging = false;
            m_dragging = false;

            // NOTE: This should be part of GLCanvas3D
            // Reset hover_id when leave window
            if (is_leaving) m_parent.mouse_up_cleanup();

            on_stop_dragging();

            // There is prediction that after draggign, data are changed
            // Data are updated twice also by canvas3D::reload_scene.
            // Should be fixed.
            m_parent.get_gizmos_manager().update_data(); 

            wxGetApp().obj_manipul()->set_dirty();

            // Let the plater know that the dragging finished, so a delayed
            // refresh of the scene with the background processing data should
            // be performed.
            m_parent.post_event(SimpleEvent(EVT_GLCANVAS_MOUSE_DRAGGING_FINISHED));
            // updates camera target constraints
            m_parent.refresh_camera_scene_box();
            return true;
        }
    }
    return false;
}

std::string GLGizmoBase::format(float value, unsigned int decimals) const
{
    return Slic3r::string_printf("%.*f", decimals, value);
}

void GLGizmoBase::set_dirty() {
    m_dirty = true;
}

void GLGizmoBase::render_input_window(float x, float y, float bottom_limit)
{
    on_render_input_window(x, y, bottom_limit);
    if (m_first_input_window_render) {
        // for some reason, the imgui dialogs are not shown on screen in the 1st frame where they are rendered, but show up only with the 2nd rendered frame
        // so, we forces another frame rendering the first time the imgui window is shown
        m_parent.set_as_dirty();
        m_first_input_window_render = false;
    }
}



std::string GLGizmoBase::get_name(bool include_shortcut) const
{
    int key = get_shortcut_key();
    std::string out = on_get_name();
    if (include_shortcut && key >= WXK_CONTROL_A && key <= WXK_CONTROL_Z)
        out += std::string(" [") + char(int('A') + key - int(WXK_CONTROL_A)) + "]";
    return out;
}


} // namespace GUI
} // namespace Slic3r
>>>>>>> 11b10285
<|MERGE_RESOLUTION|>--- conflicted
+++ resolved
@@ -1,4 +1,3 @@
-<<<<<<< HEAD
 #include "GLGizmoBase.hpp"
 #include "slic3r/GUI/GLCanvas3D.hpp"
 
@@ -19,10 +18,19 @@
 const float GLGizmoBase::Grabber::MinHalfSize = 1.5f;
 const float GLGizmoBase::Grabber::DraggingScaleFactor = 1.25f;
 
-void GLGizmoBase::Grabber::render(bool hover, float size)
-{
-    render(size, hover ? complementary(color) : color, false);
-}
+#if ENABLE_GIZMO_GRABBER_REFACTOR
+GLModel GLGizmoBase::Grabber::s_cube;
+GLModel GLGizmoBase::Grabber::s_cone;
+
+GLGizmoBase::Grabber::~Grabber()
+{
+    if (s_cube.is_initialized())
+        s_cube.reset();
+
+    if (s_cone.is_initialized())
+        s_cone.reset();
+}
+#endif // ENABLE_GIZMO_GRABBER_REFACTOR
 
 float GLGizmoBase::Grabber::get_half_size(float size) const
 {
@@ -42,29 +50,64 @@
         return;
 #endif // ENABLE_GL_SHADERS_ATTRIBUTES
 
-    if (!m_cube.is_initialized()) {
+#if ENABLE_GIZMO_GRABBER_REFACTOR
+    if (!s_cube.is_initialized()) {
+#else
+    if (!m_cube.is_initialized()) {
+#endif // ENABLE_GIZMO_GRABBER_REFACTOR
         // This cannot be done in constructor, OpenGL is not yet
         // initialized at that point (on Linux at least).
-        indexed_triangle_set its = its_make_cube(1., 1., 1.);
+        indexed_triangle_set its = its_make_cube(1.0, 1.0, 1.0);
         its_translate(its, -0.5f * Vec3f::Ones());
-#if ENABLE_LEGACY_OPENGL_REMOVAL
-        m_cube.init_from(its);
-#else
-        m_cube.init_from(its, BoundingBoxf3{ { -0.5, -0.5, -0.5 }, { 0.5, 0.5, 0.5 } });
+#if ENABLE_LEGACY_OPENGL_REMOVAL
+#if ENABLE_GIZMO_GRABBER_REFACTOR
+        s_cube.init_from(its);
+#else
+        m_cube.init_from(its);
+#endif // ENABLE_GIZMO_GRABBER_REFACTOR
+#else
+#if ENABLE_GIZMO_GRABBER_REFACTOR
+        s_cube.init_from(its, BoundingBoxf3{ { -0.5, -0.5, -0.5 }, { 0.5, 0.5, 0.5 } });
+#else
+        m_cube.init_from(its, BoundingBoxf3{ { -0.5, -0.5, -0.5 }, { 0.5, 0.5, 0.5 } });
+#endif // ENABLE_GIZMO_GRABBER_REFACTOR
 #endif // ENABLE_LEGACY_OPENGL_REMOVAL
     }
 
-    const float fullsize = 2.0f * (dragging ? get_dragging_half_size(size) : get_half_size(size));
-
-#if ENABLE_LEGACY_OPENGL_REMOVAL
-    m_cube.set_color(render_color);
-#else
-    m_cube.set_color(-1, render_color);
+#if ENABLE_GIZMO_GRABBER_REFACTOR
+    if (!s_cone.is_initialized())
+        s_cone.init_from(its_make_cone(0.375, 1.5, double(PI) / 18.0));
+#endif // ENABLE_GIZMO_GRABBER_REFACTOR
+
+#if ENABLE_GIZMO_GRABBER_REFACTOR
+    const float half_size = dragging ? get_dragging_half_size(size) : get_half_size(size);
+#else
+    const float fullsize = 2.0f * (dragging ? get_dragging_half_size(size) : get_half_size(size));
+#endif // ENABLE_GIZMO_GRABBER_REFACTOR
+
+#if ENABLE_LEGACY_OPENGL_REMOVAL
+#if ENABLE_GIZMO_GRABBER_REFACTOR
+    s_cube.set_color(render_color);
+    s_cone.set_color(render_color);
+#else
+    m_cube.set_color(render_color);
+#endif // ENABLE_GIZMO_GRABBER_REFACTOR
+#else
+#if ENABLE_GIZMO_GRABBER_REFACTOR
+    s_cube.set_color(-1, render_color);
+    s_cone.set_color(-1, render_color);
+#else
+    m_cube.set_color(-1, render_color);
+#endif // ENABLE_GIZMO_GRABBER_REFACTOR
 #endif // ENABLE_LEGACY_OPENGL_REMOVAL
 
 #if ENABLE_GL_SHADERS_ATTRIBUTES
     const Camera& camera = wxGetApp().plater()->get_camera();
-    const Transform3d view_model_matrix = camera.get_view_matrix() * matrix * Geometry::assemble_transform(center, angles, fullsize * Vec3d::Ones());
+#if ENABLE_GIZMO_GRABBER_REFACTOR
+    const Transform3d view_model_matrix = camera.get_view_matrix() * matrix * Geometry::assemble_transform(center, angles, 2.0 * half_size * Vec3d::Ones());
+#else
+    const Transform3d view_model_matrix = camera.get_view_matrix() * matrix * Geometry::assemble_transform(center, angles, fullsize * Vec3d::Ones());
+#endif // ENABLE_GIZMO_GRABBER_REFACTOR
     const Transform3d& projection_matrix = camera.get_projection_matrix();
  
     shader->set_uniform("view_model_matrix", view_model_matrix);
@@ -76,9 +119,86 @@
     glsafe(::glRotated(Geometry::rad2deg(angles.z()), 0.0, 0.0, 1.0));
     glsafe(::glRotated(Geometry::rad2deg(angles.y()), 0.0, 1.0, 0.0));
     glsafe(::glRotated(Geometry::rad2deg(angles.x()), 1.0, 0.0, 0.0));
-    glsafe(::glScaled(fullsize, fullsize, fullsize));
+#if ENABLE_GIZMO_GRABBER_REFACTOR
+    glsafe(::glScaled(2.0 * half_size, 2.0 * half_size, 2.0 * half_size));
+#else
+    glsafe(::glScaled(fullsize, fullsize, fullsize));
+#endif // ENABLE_GIZMO_GRABBER_REFACTOR
 #endif // ENABLE_GL_SHADERS_ATTRIBUTES
-    m_cube.render();
+#if ENABLE_GIZMO_GRABBER_REFACTOR
+    s_cube.render();
+
+#if ENABLE_GL_SHADERS_ATTRIBUTES
+    if ((int(extensions) & int(GLGizmoBase::EGrabberExtension::PosX)) != 0) {
+        shader->set_uniform("view_model_matrix", view_model_matrix * Geometry::assemble_transform(Vec3d::UnitX(), Vec3d(0.0, 0.5 * double(PI), 0.0)));
+        s_cone.render();
+    }
+    if ((int(extensions) & int(GLGizmoBase::EGrabberExtension::NegX)) != 0) {
+        shader->set_uniform("view_model_matrix", view_model_matrix * Geometry::assemble_transform(-Vec3d::UnitX(), Vec3d(0.0, -0.5 * double(PI), 0.0)));
+        s_cone.render();
+    }
+    if ((int(extensions) & int(GLGizmoBase::EGrabberExtension::PosY)) != 0) {
+        shader->set_uniform("view_model_matrix", view_model_matrix * Geometry::assemble_transform(Vec3d::UnitY(), Vec3d(-0.5 * double(PI), 0.0, 0.0)));
+        s_cone.render();
+    }
+    if ((int(extensions) & int(GLGizmoBase::EGrabberExtension::NegY)) != 0) {
+        shader->set_uniform("view_model_matrix", view_model_matrix * Geometry::assemble_transform(-Vec3d::UnitY(), Vec3d(0.5 * double(PI), 0.0, 0.0)));
+        s_cone.render();
+    }
+    if ((int(extensions) & int(GLGizmoBase::EGrabberExtension::PosZ)) != 0) {
+        shader->set_uniform("view_model_matrix", view_model_matrix * Geometry::assemble_transform(Vec3d::UnitZ()));
+        s_cone.render();
+    }
+    if ((int(extensions) & int(GLGizmoBase::EGrabberExtension::NegZ)) != 0) {
+        shader->set_uniform("view_model_matrix", view_model_matrix * Geometry::assemble_transform(-Vec3d::UnitZ(), Vec3d(double(PI), 0.0, 0.0)));
+        s_cone.render();
+    }
+#else
+    if ((int(extensions) & int(GLGizmoBase::EGrabberExtension::PosX)) != 0) {
+        glsafe(::glPushMatrix());
+        glsafe(::glTranslated(1.0, 0.0, 0.0));
+        glsafe(::glRotated(0.5 * Geometry::rad2deg(double(PI)), 0.0, 1.0, 0.0));
+        s_cone.render();
+        glsafe(::glPopMatrix());
+    }
+    if ((int(extensions) & int(GLGizmoBase::EGrabberExtension::NegX)) != 0) {
+        glsafe(::glPushMatrix());
+        glsafe(::glTranslated(-1.0, 0.0, 0.0));
+        glsafe(::glRotated(-0.5 * Geometry::rad2deg(double(PI)), 0.0, 1.0, 0.0));
+        s_cone.render();
+        glsafe(::glPopMatrix());
+    }
+    if ((int(extensions) & int(GLGizmoBase::EGrabberExtension::PosY)) != 0) {
+        glsafe(::glPushMatrix());
+        glsafe(::glTranslated(0.0, 1.0, 0.0));
+        glsafe(::glRotated(-0.5 * Geometry::rad2deg(double(PI)), 1.0, 0.0, 0.0));
+        s_cone.render();
+        glsafe(::glPopMatrix());
+    }
+    if ((int(extensions) & int(GLGizmoBase::EGrabberExtension::NegY)) != 0) {
+        glsafe(::glPushMatrix());
+        glsafe(::glTranslated(0.0, -1.0, 0.0));
+        glsafe(::glRotated(0.5 * Geometry::rad2deg(double(PI)), 1.0, 0.0, 0.0));
+        s_cone.render();
+        glsafe(::glPopMatrix());
+    }
+    if ((int(extensions) & int(GLGizmoBase::EGrabberExtension::PosZ)) != 0) {
+        glsafe(::glPushMatrix());
+        glsafe(::glTranslated(0.0, 0.0, 1.0));
+        s_cone.render();
+        glsafe(::glPopMatrix());
+    }
+    if ((int(extensions) & int(GLGizmoBase::EGrabberExtension::NegZ)) != 0) {
+        glsafe(::glPushMatrix());
+        glsafe(::glTranslated(0.0, 0.0, -1.0));
+        glsafe(::glRotated(Geometry::rad2deg(double(PI)), 1.0, 0.0, 0.0));
+        s_cone.render();
+        glsafe(::glPopMatrix());
+    }
+#endif // ENABLE_GL_SHADERS_ATTRIBUTES
+#else
+    m_cube.render();
+#endif // ENABLE_GIZMO_GRABBER_REFACTOR
 #if !ENABLE_GL_SHADERS_ATTRIBUTES
     glsafe(::glPopMatrix());
 #endif // !ENABLE_GL_SHADERS_ATTRIBUTES
@@ -308,404 +428,4 @@
 
 
 } // namespace GUI
-} // namespace Slic3r
-=======
-#include "GLGizmoBase.hpp"
-#include "slic3r/GUI/GLCanvas3D.hpp"
-
-#include <GL/glew.h>
-
-#include "slic3r/GUI/GUI_App.hpp"
-#include "slic3r/GUI/GUI_ObjectManipulation.hpp"
-#if ENABLE_GL_SHADERS_ATTRIBUTES
-#include "slic3r/GUI/Plater.hpp"
-#endif // ENABLE_GL_SHADERS_ATTRIBUTES
-
-// TODO: Display tooltips quicker on Linux
-
-namespace Slic3r {
-namespace GUI {
-
-const float GLGizmoBase::Grabber::SizeFactor = 0.05f;
-const float GLGizmoBase::Grabber::MinHalfSize = 1.5f;
-const float GLGizmoBase::Grabber::DraggingScaleFactor = 1.25f;
-
-#if ENABLE_GIZMO_GRABBER_REFACTOR
-GLModel GLGizmoBase::Grabber::s_cube;
-GLModel GLGizmoBase::Grabber::s_cone;
-
-GLGizmoBase::Grabber::~Grabber()
-{
-    if (s_cube.is_initialized())
-        s_cube.reset();
-
-    if (s_cone.is_initialized())
-        s_cone.reset();
-}
-#endif // ENABLE_GIZMO_GRABBER_REFACTOR
-
-float GLGizmoBase::Grabber::get_half_size(float size) const
-{
-    return std::max(size * SizeFactor, MinHalfSize);
-}
-
-float GLGizmoBase::Grabber::get_dragging_half_size(float size) const
-{
-    return get_half_size(size) * DraggingScaleFactor;
-}
-
-void GLGizmoBase::Grabber::render(float size, const ColorRGBA& render_color, bool picking)
-{
-#if ENABLE_GL_SHADERS_ATTRIBUTES
-    GLShaderProgram* shader = wxGetApp().get_current_shader();
-    if (shader == nullptr)
-        return;
-#endif // ENABLE_GL_SHADERS_ATTRIBUTES
-
-#if ENABLE_GIZMO_GRABBER_REFACTOR
-    if (!s_cube.is_initialized()) {
-#else
-    if (!m_cube.is_initialized()) {
-#endif // ENABLE_GIZMO_GRABBER_REFACTOR
-        // This cannot be done in constructor, OpenGL is not yet
-        // initialized at that point (on Linux at least).
-        indexed_triangle_set its = its_make_cube(1.0, 1.0, 1.0);
-        its_translate(its, -0.5f * Vec3f::Ones());
-#if ENABLE_LEGACY_OPENGL_REMOVAL
-#if ENABLE_GIZMO_GRABBER_REFACTOR
-        s_cube.init_from(its);
-#else
-        m_cube.init_from(its);
-#endif // ENABLE_GIZMO_GRABBER_REFACTOR
-#else
-#if ENABLE_GIZMO_GRABBER_REFACTOR
-        s_cube.init_from(its, BoundingBoxf3{ { -0.5, -0.5, -0.5 }, { 0.5, 0.5, 0.5 } });
-#else
-        m_cube.init_from(its, BoundingBoxf3{ { -0.5, -0.5, -0.5 }, { 0.5, 0.5, 0.5 } });
-#endif // ENABLE_GIZMO_GRABBER_REFACTOR
-#endif // ENABLE_LEGACY_OPENGL_REMOVAL
-    }
-
-#if ENABLE_GIZMO_GRABBER_REFACTOR
-    if (!s_cone.is_initialized())
-        s_cone.init_from(its_make_cone(0.375, 1.5, double(PI) / 18.0));
-#endif // ENABLE_GIZMO_GRABBER_REFACTOR
-
-#if ENABLE_GIZMO_GRABBER_REFACTOR
-    const float half_size = dragging ? get_dragging_half_size(size) : get_half_size(size);
-#else
-    const float fullsize = 2.0f * (dragging ? get_dragging_half_size(size) : get_half_size(size));
-#endif // ENABLE_GIZMO_GRABBER_REFACTOR
-
-#if ENABLE_LEGACY_OPENGL_REMOVAL
-#if ENABLE_GIZMO_GRABBER_REFACTOR
-    s_cube.set_color(render_color);
-    s_cone.set_color(render_color);
-#else
-    m_cube.set_color(render_color);
-#endif // ENABLE_GIZMO_GRABBER_REFACTOR
-#else
-#if ENABLE_GIZMO_GRABBER_REFACTOR
-    s_cube.set_color(-1, render_color);
-    s_cone.set_color(-1, render_color);
-#else
-    m_cube.set_color(-1, render_color);
-#endif // ENABLE_GIZMO_GRABBER_REFACTOR
-#endif // ENABLE_LEGACY_OPENGL_REMOVAL
-
-#if ENABLE_GL_SHADERS_ATTRIBUTES
-    const Camera& camera = wxGetApp().plater()->get_camera();
-#if ENABLE_GIZMO_GRABBER_REFACTOR
-    const Transform3d view_model_matrix = camera.get_view_matrix() * matrix * Geometry::assemble_transform(center, angles, 2.0 * half_size * Vec3d::Ones());
-#else
-    const Transform3d view_model_matrix = camera.get_view_matrix() * matrix * Geometry::assemble_transform(center, angles, fullsize * Vec3d::Ones());
-#endif // ENABLE_GIZMO_GRABBER_REFACTOR
-    const Transform3d& projection_matrix = camera.get_projection_matrix();
- 
-    shader->set_uniform("view_model_matrix", view_model_matrix);
-    shader->set_uniform("projection_matrix", projection_matrix);
-    shader->set_uniform("normal_matrix", (Matrix3d)view_model_matrix.matrix().block(0, 0, 3, 3).inverse().transpose());
-#else
-    glsafe(::glPushMatrix());
-    glsafe(::glTranslated(center.x(), center.y(), center.z()));
-    glsafe(::glRotated(Geometry::rad2deg(angles.z()), 0.0, 0.0, 1.0));
-    glsafe(::glRotated(Geometry::rad2deg(angles.y()), 0.0, 1.0, 0.0));
-    glsafe(::glRotated(Geometry::rad2deg(angles.x()), 1.0, 0.0, 0.0));
-#if ENABLE_GIZMO_GRABBER_REFACTOR
-    glsafe(::glScaled(2.0 * half_size, 2.0 * half_size, 2.0 * half_size));
-#else
-    glsafe(::glScaled(fullsize, fullsize, fullsize));
-#endif // ENABLE_GIZMO_GRABBER_REFACTOR
-#endif // ENABLE_GL_SHADERS_ATTRIBUTES
-#if ENABLE_GIZMO_GRABBER_REFACTOR
-    s_cube.render();
-
-#if ENABLE_GL_SHADERS_ATTRIBUTES
-    if ((int(extensions) & int(GLGizmoBase::EGrabberExtension::PosX)) != 0) {
-        shader->set_uniform("view_model_matrix", view_model_matrix * Geometry::assemble_transform(Vec3d::UnitX(), Vec3d(0.0, 0.5 * double(PI), 0.0)));
-        s_cone.render();
-    }
-    if ((int(extensions) & int(GLGizmoBase::EGrabberExtension::NegX)) != 0) {
-        shader->set_uniform("view_model_matrix", view_model_matrix * Geometry::assemble_transform(-Vec3d::UnitX(), Vec3d(0.0, -0.5 * double(PI), 0.0)));
-        s_cone.render();
-    }
-    if ((int(extensions) & int(GLGizmoBase::EGrabberExtension::PosY)) != 0) {
-        shader->set_uniform("view_model_matrix", view_model_matrix * Geometry::assemble_transform(Vec3d::UnitY(), Vec3d(-0.5 * double(PI), 0.0, 0.0)));
-        s_cone.render();
-    }
-    if ((int(extensions) & int(GLGizmoBase::EGrabberExtension::NegY)) != 0) {
-        shader->set_uniform("view_model_matrix", view_model_matrix * Geometry::assemble_transform(-Vec3d::UnitY(), Vec3d(0.5 * double(PI), 0.0, 0.0)));
-        s_cone.render();
-    }
-    if ((int(extensions) & int(GLGizmoBase::EGrabberExtension::PosZ)) != 0) {
-        shader->set_uniform("view_model_matrix", view_model_matrix * Geometry::assemble_transform(Vec3d::UnitZ()));
-        s_cone.render();
-    }
-    if ((int(extensions) & int(GLGizmoBase::EGrabberExtension::NegZ)) != 0) {
-        shader->set_uniform("view_model_matrix", view_model_matrix * Geometry::assemble_transform(-Vec3d::UnitZ(), Vec3d(double(PI), 0.0, 0.0)));
-        s_cone.render();
-    }
-#else
-    if ((int(extensions) & int(GLGizmoBase::EGrabberExtension::PosX)) != 0) {
-        glsafe(::glPushMatrix());
-        glsafe(::glTranslated(1.0, 0.0, 0.0));
-        glsafe(::glRotated(0.5 * Geometry::rad2deg(double(PI)), 0.0, 1.0, 0.0));
-        s_cone.render();
-        glsafe(::glPopMatrix());
-    }
-    if ((int(extensions) & int(GLGizmoBase::EGrabberExtension::NegX)) != 0) {
-        glsafe(::glPushMatrix());
-        glsafe(::glTranslated(-1.0, 0.0, 0.0));
-        glsafe(::glRotated(-0.5 * Geometry::rad2deg(double(PI)), 0.0, 1.0, 0.0));
-        s_cone.render();
-        glsafe(::glPopMatrix());
-    }
-    if ((int(extensions) & int(GLGizmoBase::EGrabberExtension::PosY)) != 0) {
-        glsafe(::glPushMatrix());
-        glsafe(::glTranslated(0.0, 1.0, 0.0));
-        glsafe(::glRotated(-0.5 * Geometry::rad2deg(double(PI)), 1.0, 0.0, 0.0));
-        s_cone.render();
-        glsafe(::glPopMatrix());
-    }
-    if ((int(extensions) & int(GLGizmoBase::EGrabberExtension::NegY)) != 0) {
-        glsafe(::glPushMatrix());
-        glsafe(::glTranslated(0.0, -1.0, 0.0));
-        glsafe(::glRotated(0.5 * Geometry::rad2deg(double(PI)), 1.0, 0.0, 0.0));
-        s_cone.render();
-        glsafe(::glPopMatrix());
-    }
-    if ((int(extensions) & int(GLGizmoBase::EGrabberExtension::PosZ)) != 0) {
-        glsafe(::glPushMatrix());
-        glsafe(::glTranslated(0.0, 0.0, 1.0));
-        s_cone.render();
-        glsafe(::glPopMatrix());
-    }
-    if ((int(extensions) & int(GLGizmoBase::EGrabberExtension::NegZ)) != 0) {
-        glsafe(::glPushMatrix());
-        glsafe(::glTranslated(0.0, 0.0, -1.0));
-        glsafe(::glRotated(Geometry::rad2deg(double(PI)), 1.0, 0.0, 0.0));
-        s_cone.render();
-        glsafe(::glPopMatrix());
-    }
-#endif // ENABLE_GL_SHADERS_ATTRIBUTES
-#else
-    m_cube.render();
-#endif // ENABLE_GIZMO_GRABBER_REFACTOR
-#if !ENABLE_GL_SHADERS_ATTRIBUTES
-    glsafe(::glPopMatrix());
-#endif // !ENABLE_GL_SHADERS_ATTRIBUTES
-}
-
-GLGizmoBase::GLGizmoBase(GLCanvas3D& parent, const std::string& icon_filename, unsigned int sprite_id)
-    : m_parent(parent)
-    , m_group_id(-1)
-    , m_state(Off)
-    , m_shortcut_key(0)
-    , m_icon_filename(icon_filename)
-    , m_sprite_id(sprite_id)
-    , m_hover_id(-1)
-    , m_dragging(false)
-    , m_imgui(wxGetApp().imgui())
-    , m_first_input_window_render(true)
-    , m_dirty(false)
-{
-}
-
-void GLGizmoBase::set_hover_id(int id)
-{
-    // do not change hover id during dragging
-    assert(!m_dragging);
-
-    // allow empty grabbers when not using grabbers but use hover_id - flatten, rotate
-    if (!m_grabbers.empty() && id >= (int) m_grabbers.size())
-        return;
-    
-    m_hover_id = id;
-    on_set_hover_id();    
-}
-
-bool GLGizmoBase::update_items_state()
-{
-    bool res = m_dirty;
-    m_dirty  = false;
-    return res;
-}
-
-ColorRGBA GLGizmoBase::picking_color_component(unsigned int id) const
-{
-    id = BASE_ID - id;
-    if (m_group_id > -1)
-        id -= m_group_id;
-
-    return picking_decode(id);
-}
-
-void GLGizmoBase::render_grabbers(const BoundingBoxf3& box) const
-{
-    render_grabbers((float)((box.size().x() + box.size().y() + box.size().z()) / 3.0));
-}
-
-void GLGizmoBase::render_grabbers(float size) const
-{
-    GLShaderProgram* shader = wxGetApp().get_shader("gouraud_light");
-    if (shader == nullptr)
-        return;
-    shader->start_using();
-    shader->set_uniform("emission_factor", 0.1f);
-    for (int i = 0; i < (int)m_grabbers.size(); ++i) {
-        if (m_grabbers[i].enabled)
-            m_grabbers[i].render(m_hover_id == i, size);
-    }
-    shader->stop_using();
-}
-
-void GLGizmoBase::render_grabbers_for_picking(const BoundingBoxf3& box) const
-{
-#if ENABLE_LEGACY_OPENGL_REMOVAL
-    GLShaderProgram* shader = wxGetApp().get_shader("flat");
-    if (shader != nullptr) {
-        shader->start_using();
-#endif // ENABLE_LEGACY_OPENGL_REMOVAL
-        const float mean_size = float((box.size().x() + box.size().y() + box.size().z()) / 3.0);
-
-        for (unsigned int i = 0; i < (unsigned int)m_grabbers.size(); ++i) {
-            if (m_grabbers[i].enabled) {
-                m_grabbers[i].color = picking_color_component(i);
-                m_grabbers[i].render_for_picking(mean_size);
-            }
-        }
-#if ENABLE_LEGACY_OPENGL_REMOVAL
-        shader->stop_using();
-    }
-#endif // ENABLE_LEGACY_OPENGL_REMOVAL
-}
-
-// help function to process grabbers
-// call start_dragging, stop_dragging, on_dragging
-bool GLGizmoBase::use_grabbers(const wxMouseEvent &mouse_event) {
-    bool is_dragging_finished = false;
-    if (mouse_event.Moving()) { 
-        // it should not happen but for sure
-        assert(!m_dragging);
-        if (m_dragging) is_dragging_finished = true;
-        else return false; 
-    } 
-
-    if (mouse_event.LeftDown()) {
-        Selection &selection = m_parent.get_selection();        
-        if (!selection.is_empty() && m_hover_id != -1 && 
-            (m_grabbers.empty() || m_hover_id < static_cast<int>(m_grabbers.size()))) {
-            selection.setup_cache();
-
-            m_dragging = true;
-            for (auto &grabber : m_grabbers) grabber.dragging = false;
-            if (!m_grabbers.empty() && m_hover_id < int(m_grabbers.size()))
-                m_grabbers[m_hover_id].dragging = true;            
-            
-            // prevent change of hover_id during dragging
-            m_parent.set_mouse_as_dragging();
-            on_start_dragging();
-
-            // Let the plater know that the dragging started
-            m_parent.post_event(SimpleEvent(EVT_GLCANVAS_MOUSE_DRAGGING_STARTED));
-            m_parent.set_as_dirty();
-            return true;
-        }
-    } else if (m_dragging) {
-        // when mouse cursor leave window than finish actual dragging operation
-        bool is_leaving = mouse_event.Leaving();
-        if (mouse_event.Dragging()) {
-            m_parent.set_mouse_as_dragging();
-            Point      mouse_coord(mouse_event.GetX(), mouse_event.GetY());
-            auto       ray = m_parent.mouse_ray(mouse_coord);
-            UpdateData data(ray, mouse_coord);
-
-            on_dragging(data);
-
-            wxGetApp().obj_manipul()->set_dirty();
-            m_parent.set_as_dirty();
-            return true;
-        } else if (mouse_event.LeftUp() || is_leaving || is_dragging_finished) {
-            for (auto &grabber : m_grabbers) grabber.dragging = false;
-            m_dragging = false;
-
-            // NOTE: This should be part of GLCanvas3D
-            // Reset hover_id when leave window
-            if (is_leaving) m_parent.mouse_up_cleanup();
-
-            on_stop_dragging();
-
-            // There is prediction that after draggign, data are changed
-            // Data are updated twice also by canvas3D::reload_scene.
-            // Should be fixed.
-            m_parent.get_gizmos_manager().update_data(); 
-
-            wxGetApp().obj_manipul()->set_dirty();
-
-            // Let the plater know that the dragging finished, so a delayed
-            // refresh of the scene with the background processing data should
-            // be performed.
-            m_parent.post_event(SimpleEvent(EVT_GLCANVAS_MOUSE_DRAGGING_FINISHED));
-            // updates camera target constraints
-            m_parent.refresh_camera_scene_box();
-            return true;
-        }
-    }
-    return false;
-}
-
-std::string GLGizmoBase::format(float value, unsigned int decimals) const
-{
-    return Slic3r::string_printf("%.*f", decimals, value);
-}
-
-void GLGizmoBase::set_dirty() {
-    m_dirty = true;
-}
-
-void GLGizmoBase::render_input_window(float x, float y, float bottom_limit)
-{
-    on_render_input_window(x, y, bottom_limit);
-    if (m_first_input_window_render) {
-        // for some reason, the imgui dialogs are not shown on screen in the 1st frame where they are rendered, but show up only with the 2nd rendered frame
-        // so, we forces another frame rendering the first time the imgui window is shown
-        m_parent.set_as_dirty();
-        m_first_input_window_render = false;
-    }
-}
-
-
-
-std::string GLGizmoBase::get_name(bool include_shortcut) const
-{
-    int key = get_shortcut_key();
-    std::string out = on_get_name();
-    if (include_shortcut && key >= WXK_CONTROL_A && key <= WXK_CONTROL_Z)
-        out += std::string(" [") + char(int('A') + key - int(WXK_CONTROL_A)) + "]";
-    return out;
-}
-
-
-} // namespace GUI
-} // namespace Slic3r
->>>>>>> 11b10285
+} // namespace Slic3r