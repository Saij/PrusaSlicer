#include "MeshUtils.hpp"

#include "libslic3r/Tesselate.hpp"
#include "libslic3r/TriangleMesh.hpp"
#include "libslic3r/TriangleMeshSlicer.hpp"
#include "libslic3r/ClipperUtils.hpp"
#include "libslic3r/Model.hpp"

#if ENABLE_LEGACY_OPENGL_REMOVAL
#include "slic3r/GUI/GUI_App.hpp"
#include "slic3r/GUI/Plater.hpp"
#endif // ENABLE_LEGACY_OPENGL_REMOVAL
#include "slic3r/GUI/Camera.hpp"

#include <GL/glew.h>

#include <igl/unproject.h>


namespace Slic3r {
namespace GUI {

void MeshClipper::set_plane(const ClippingPlane& plane)
{
    if (m_plane != plane) {
        m_plane = plane;
        m_triangles_valid = false;
    }
}


void MeshClipper::set_limiting_plane(const ClippingPlane& plane)
{
    if (m_limiting_plane != plane) {
        m_limiting_plane = plane;
        m_triangles_valid = false;
    }
}



void MeshClipper::set_mesh(const TriangleMesh& mesh)
{
    if (m_mesh != &mesh) {
        m_mesh = &mesh;
        m_triangles_valid = false;
        m_triangles2d.resize(0);
    }
}

void MeshClipper::set_negative_mesh(const TriangleMesh& mesh)
{
    if (m_negative_mesh != &mesh) {
        m_negative_mesh = &mesh;
        m_triangles_valid = false;
        m_triangles2d.resize(0);
    }
}



void MeshClipper::set_transformation(const Geometry::Transformation& trafo)
{
    if (! m_trafo.get_matrix().isApprox(trafo.get_matrix())) {
        m_trafo = trafo;
        m_triangles_valid = false;
        m_triangles2d.resize(0);
    }
}

#if ENABLE_LEGACY_OPENGL_REMOVAL
void MeshClipper::render_cut(const ColorRGBA& color)
#else
void MeshClipper::render_cut()
#endif // ENABLE_LEGACY_OPENGL_REMOVAL
{
    if (! m_triangles_valid)
        recalculate_triangles();

#if ENABLE_LEGACY_OPENGL_REMOVAL
    if (m_model.vertices_count() == 0 || m_model.indices_count() == 0)
        return;

    GLShaderProgram* curr_shader = wxGetApp().get_current_shader();
    if (curr_shader != nullptr)
        curr_shader->stop_using();

    GLShaderProgram* shader = wxGetApp().get_shader("flat");
    if (shader != nullptr) {
        shader->start_using();
        const Camera& camera = wxGetApp().plater()->get_camera();
        shader->set_uniform("view_model_matrix", camera.get_view_matrix());
        shader->set_uniform("projection_matrix", camera.get_projection_matrix());
        m_model.set_color(color);
        m_model.render();
        shader->stop_using();
    }

    if (curr_shader != nullptr)
        curr_shader->start_using();
#else
    if (m_vertex_array.has_VBOs())
        m_vertex_array.render();
#endif // ENABLE_LEGACY_OPENGL_REMOVAL
}



void MeshClipper::recalculate_triangles()
{
#if ENABLE_WORLD_COORDINATE
    const Transform3f instance_matrix_no_translation_no_scaling = m_trafo.get_rotation_matrix().cast<float>();
#else
    const Transform3f& instance_matrix_no_translation_no_scaling = m_trafo.get_matrix(true,false,true).cast<float>();
#endif // ENABLE_WORLD_COORDINATE
    // Calculate clipping plane normal in mesh coordinates.
    const Vec3f up_noscale = instance_matrix_no_translation_no_scaling.inverse() * m_plane.get_normal().cast<float>();
    const Vec3d up = up_noscale.cast<double>().cwiseProduct(m_trafo.get_scaling_factor());
    // Calculate distance from mesh origin to the clipping plane (in mesh coordinates).
    const float height_mesh = m_plane.distance(m_trafo.get_offset()) * (up_noscale.norm()/up.norm());

    // Now do the cutting
    MeshSlicingParams slicing_params;
    slicing_params.trafo.rotate(Eigen::Quaternion<double, Eigen::DontAlign>::FromTwoVectors(up, Vec3d::UnitZ()));

    ExPolygons expolys = union_ex(slice_mesh(m_mesh->its, height_mesh, slicing_params));

    if (m_negative_mesh && !m_negative_mesh->empty()) {
        const ExPolygons neg_expolys = union_ex(slice_mesh(m_negative_mesh->its, height_mesh, slicing_params));
        expolys = diff_ex(expolys, neg_expolys);
    }

    // Triangulate and rotate the cut into world coords:
    Eigen::Quaterniond q;
    q.setFromTwoVectors(Vec3d::UnitZ(), up);
    Transform3d tr = Transform3d::Identity();
    tr.rotate(q);
    tr = m_trafo.get_matrix() * tr;

    if (m_limiting_plane != ClippingPlane::ClipsNothing())
    {
        // Now remove whatever ended up below the limiting plane (e.g. sinking objects).
        // First transform the limiting plane from world to mesh coords.
        // Note that inverse of tr transforms the plane from world to horizontal.
        const Vec3d normal_old = m_limiting_plane.get_normal().normalized();
        const Vec3d normal_new = (tr.matrix().block<3,3>(0,0).transpose() * normal_old).normalized();

        // normal_new should now be the plane normal in mesh coords. To find the offset,
        // transform a point and set offset so it belongs to the transformed plane.
        Vec3d pt = Vec3d::Zero();
        const double plane_offset = m_limiting_plane.get_data()[3];
        if (std::abs(normal_old.z()) > 0.5) // normal is normalized, at least one of the coords if larger than sqrt(3)/3 = 0.57
            pt.z() = - plane_offset / normal_old.z();
        else if (std::abs(normal_old.y()) > 0.5)
            pt.y() = - plane_offset / normal_old.y();
        else
            pt.x() = - plane_offset / normal_old.x();
        pt = tr.inverse() * pt;
        const double offset = -(normal_new.dot(pt));

        if (std::abs(normal_old.dot(m_plane.get_normal().normalized())) > 0.99) {
            // The cuts are parallel, show all or nothing.
            if (normal_old.dot(m_plane.get_normal().normalized()) < 0.0 && offset < height_mesh)
                expolys.clear();
        } else {
            // The cut is a horizontal plane defined by z=height_mesh.
            // ax+by+e=0 is the line of intersection with the limiting plane.
            // Normalized so a^2 + b^2 = 1.
            const double len = std::hypot(normal_new.x(), normal_new.y());
            if (len == 0.)
                return;
            const double a = normal_new.x() / len;
            const double b = normal_new.y() / len;
            const double e = (normal_new.z() * height_mesh + offset) / len;

            // We need a half-plane to limit the cut. Get angle of the intersecting line.
            double angle = (b != 0.0) ? std::atan(-a / b) : ((a < 0.0) ? -0.5 * M_PI : 0.5 * M_PI);
            if (b > 0) // select correct half-plane
                angle += M_PI;

            // We'll take a big rectangle above x-axis and rotate and translate
            // it so it lies on our line. This will be the figure to subtract
            // from the cut. The coordinates must not overflow after the transform,
            // make the rectangle a bit smaller.
            const coord_t size = (std::numeric_limits<coord_t>::max() - scale_(std::max(std::abs(e*a), std::abs(e*b)))) / 4;
            Polygons ep {Polygon({Point(-size, 0), Point(size, 0), Point(size, 2*size), Point(-size, 2*size)})};
            ep.front().rotate(angle);
            ep.front().translate(scale_(-e * a), scale_(-e * b));
            expolys = diff_ex(expolys, ep);
        }
    }

    m_triangles2d = triangulate_expolygons_2f(expolys, m_trafo.get_matrix().matrix().determinant() < 0.);

    tr.pretranslate(0.001 * m_plane.get_normal().normalized()); // to avoid z-fighting

#if ENABLE_LEGACY_OPENGL_REMOVAL
    m_model.reset();

    GLModel::Geometry init_data;
    init_data.format = { GLModel::Geometry::EPrimitiveType::Triangles, GLModel::Geometry::EVertexLayout::P3N3 };
    init_data.reserve_vertices(m_triangles2d.size());
    init_data.reserve_indices(m_triangles2d.size());

    // vertices + indices
    for (auto it = m_triangles2d.cbegin(); it != m_triangles2d.cend(); it = it + 3) {
        init_data.add_vertex((Vec3f)(tr * Vec3d((*(it + 0)).x(), (*(it + 0)).y(), height_mesh)).cast<float>(), (Vec3f)up.cast<float>());
        init_data.add_vertex((Vec3f)(tr * Vec3d((*(it + 1)).x(), (*(it + 1)).y(), height_mesh)).cast<float>(), (Vec3f)up.cast<float>());
        init_data.add_vertex((Vec3f)(tr * Vec3d((*(it + 2)).x(), (*(it + 2)).y(), height_mesh)).cast<float>(), (Vec3f)up.cast<float>());
        const size_t idx = it - m_triangles2d.cbegin();
        init_data.add_triangle((unsigned int)idx, (unsigned int)idx + 1, (unsigned int)idx + 2);
    }

    if (!init_data.is_empty())
        m_model.init_from(std::move(init_data));
#else
    m_vertex_array.release_geometry();
    for (auto it=m_triangles2d.cbegin(); it != m_triangles2d.cend(); it=it+3) {
        m_vertex_array.push_geometry(tr * Vec3d((*(it+0))(0), (*(it+0))(1), height_mesh), up);
        m_vertex_array.push_geometry(tr * Vec3d((*(it+1))(0), (*(it+1))(1), height_mesh), up);
        m_vertex_array.push_geometry(tr * Vec3d((*(it+2))(0), (*(it+2))(1), height_mesh), up);
        const size_t idx = it - m_triangles2d.cbegin();
        m_vertex_array.push_triangle(idx, idx+1, idx+2);
    }
    m_vertex_array.finalize_geometry(true);
#endif // ENABLE_LEGACY_OPENGL_REMOVAL

    m_triangles_valid = true;
}


Vec3f MeshRaycaster::get_triangle_normal(size_t facet_idx) const
{
    return m_normals[facet_idx];
}

#if ENABLE_RAYCAST_PICKING
void MeshRaycaster::line_from_mouse_pos(const Vec2d& mouse_pos, const Transform3d& trafo, const Camera& camera,
                                        Vec3d& point, Vec3d& direction)
#else
void MeshRaycaster::line_from_mouse_pos(const Vec2d& mouse_pos, const Transform3d& trafo, const Camera& camera,
                                        Vec3d& point, Vec3d& direction) const
#endif // ENABLE_RAYCAST_PICKING
{
    Matrix4d modelview = camera.get_view_matrix().matrix();
    Matrix4d projection= camera.get_projection_matrix().matrix();
    Vec4i viewport(camera.get_viewport().data());

    Vec3d pt1;
    Vec3d pt2;
    igl::unproject(Vec3d(mouse_pos.x(), viewport[3] - mouse_pos.y(), 0.),
                   modelview, projection, viewport, pt1);
    igl::unproject(Vec3d(mouse_pos.x(), viewport[3] - mouse_pos.y(), 1.),
                   modelview, projection, viewport, pt2);

    Transform3d inv = trafo.inverse();
    pt1 = inv * pt1;
    pt2 = inv * pt2;

    point = pt1;
    direction = pt2-pt1;
}


bool MeshRaycaster::unproject_on_mesh(const Vec2d& mouse_pos, const Transform3d& trafo, const Camera& camera,
                                      Vec3f& position, Vec3f& normal, const ClippingPlane* clipping_plane,
                                      size_t* facet_idx) const
{
    Vec3d point;
    Vec3d direction;
    line_from_mouse_pos(mouse_pos, trafo, camera, point, direction);

    std::vector<AABBMesh::hit_result> hits = m_emesh.query_ray_hits(point, direction);

    if (hits.empty())
        return false; // no intersection found

    unsigned i = 0;

    // Remove points that are obscured or cut by the clipping plane.
    // Also, remove anything below the bed (sinking objects).
    for (i=0; i<hits.size(); ++i) {
        Vec3d transformed_hit = trafo * hits[i].position();
        if (transformed_hit.z() >= SINKING_Z_THRESHOLD &&
            (! clipping_plane || ! clipping_plane->is_point_clipped(transformed_hit)))
            break;
    }

    if (i==hits.size() || (hits.size()-i) % 2 != 0) {
        // All hits are either clipped, or there is an odd number of unclipped
        // hits - meaning the nearest must be from inside the mesh.
        return false;
    }

    // Now stuff the points in the provided vector and calculate normals if asked about them:
    position = hits[i].position().cast<float>();
    normal = hits[i].normal().cast<float>();

    if (facet_idx)
        *facet_idx = hits[i].face();

    return true;
}


std::vector<unsigned> MeshRaycaster::get_unobscured_idxs(const Geometry::Transformation& trafo, const Camera& camera, const std::vector<Vec3f>& points,
                                                       const ClippingPlane* clipping_plane) const
{
    std::vector<unsigned> out;

#if ENABLE_WORLD_COORDINATE
    const Transform3d instance_matrix_no_translation_no_scaling = trafo.get_rotation_matrix();
#else
    const Transform3d& instance_matrix_no_translation_no_scaling = trafo.get_matrix(true,false,true);
#endif // ENABLE_WORLD_COORDINATE
    Vec3d direction_to_camera = -camera.get_dir_forward();
    Vec3d direction_to_camera_mesh = (instance_matrix_no_translation_no_scaling.inverse() * direction_to_camera).normalized().eval();
    direction_to_camera_mesh = direction_to_camera_mesh.cwiseProduct(trafo.get_scaling_factor());
    const Transform3d inverse_trafo = trafo.get_matrix().inverse();

    for (size_t i=0; i<points.size(); ++i) {
        const Vec3f& pt = points[i];
        if (clipping_plane && clipping_plane->is_point_clipped(pt.cast<double>()))
            continue;

        bool is_obscured = false;
        // Cast a ray in the direction of the camera and look for intersection with the mesh:
        std::vector<AABBMesh::hit_result> hits;
        // Offset the start of the ray by EPSILON to account for numerical inaccuracies.
        hits = m_emesh.query_ray_hits((inverse_trafo * pt.cast<double>() + direction_to_camera_mesh * EPSILON),
                                      direction_to_camera_mesh);

        if (! hits.empty()) {
            // If the closest hit facet normal points in the same direction as the ray,
            // we are looking through the mesh and should therefore discard the point:
            if (hits.front().normal().dot(direction_to_camera_mesh.cast<double>()) > 0)
                is_obscured = true;

            // Eradicate all hits that the caller wants to ignore
            for (unsigned j=0; j<hits.size(); ++j) {
                if (clipping_plane && clipping_plane->is_point_clipped(trafo.get_matrix() * hits[j].position())) {
                    hits.erase(hits.begin()+j);
                    --j;
                }
            }

            // FIXME: the intersection could in theory be behind the camera, but as of now we only have camera direction.
            // Also, the threshold is in mesh coordinates, not in actual dimensions.
            if (! hits.empty())
                is_obscured = true;
        }
        if (! is_obscured)
            out.push_back(i);
    }
    return out;
}

#if ENABLE_RAYCAST_PICKING
bool MeshRaycaster::closest_hit(const Vec2d& mouse_pos, const Transform3d& trafo, const Camera& camera,
    Vec3f& position, Vec3f& normal, const ClippingPlane* clipping_plane, size_t* facet_idx) const
{
    Vec3d point;
    Vec3d direction;
    line_from_mouse_pos(mouse_pos, trafo, camera, point, direction);

<<<<<<< HEAD
    const std::vector<sla::IndexedMesh::hit_result> hits = m_emesh.query_ray_hits(point, direction.normalized());
=======
    const std::vector<AABBMesh::hit_result> hits = m_emesh.query_ray_hits(point, direction.normalized());
>>>>>>> ca34518b

    if (hits.empty())
        return false; // no intersection found

    size_t hit_id = 0;
    if (clipping_plane != nullptr) {
        while (hit_id < hits.size() && clipping_plane->is_point_clipped(trafo * hits[hit_id].position())) {
            ++hit_id;
        }
    }

    if (hit_id == hits.size())
        return false; // all points are obscured or cut by the clipping plane.

<<<<<<< HEAD
    const sla::IndexedMesh::hit_result& hit = hits[hit_id];
=======
    const AABBMesh::hit_result& hit = hits[hit_id];
>>>>>>> ca34518b

    position = hit.position().cast<float>();
    normal = hit.normal().cast<float>();

    if (facet_idx != nullptr)
        *facet_idx = hit.face();

    return true;
}
#endif // ENABLE_RAYCAST_PICKING

Vec3f MeshRaycaster::get_closest_point(const Vec3f& point, Vec3f* normal) const
{
    int idx = 0;
    Vec3d closest_point;
    Vec3d pointd = point.cast<double>();
    m_emesh.squared_distance(pointd, idx, closest_point);
    if (normal)
        // TODO: consider: get_normal(m_emesh, pointd).cast<float>();
        *normal = m_normals[idx];

    return closest_point.cast<float>();
}

int MeshRaycaster::get_closest_facet(const Vec3f &point) const
{
    int   facet_idx = 0;
    Vec3d closest_point;
    m_emesh.squared_distance(point.cast<double>(), facet_idx, closest_point);
    return facet_idx;
}

} // namespace GUI
} // namespace Slic3r<|MERGE_RESOLUTION|>--- conflicted
+++ resolved
@@ -363,11 +363,7 @@
     Vec3d direction;
     line_from_mouse_pos(mouse_pos, trafo, camera, point, direction);
 
-<<<<<<< HEAD
-    const std::vector<sla::IndexedMesh::hit_result> hits = m_emesh.query_ray_hits(point, direction.normalized());
-=======
     const std::vector<AABBMesh::hit_result> hits = m_emesh.query_ray_hits(point, direction.normalized());
->>>>>>> ca34518b
 
     if (hits.empty())
         return false; // no intersection found
@@ -382,11 +378,7 @@
     if (hit_id == hits.size())
         return false; // all points are obscured or cut by the clipping plane.
 
-<<<<<<< HEAD
-    const sla::IndexedMesh::hit_result& hit = hits[hit_id];
-=======
     const AABBMesh::hit_result& hit = hits[hit_id];
->>>>>>> ca34518b
 
     position = hit.position().cast<float>();
     normal = hit.normal().cast<float>();
