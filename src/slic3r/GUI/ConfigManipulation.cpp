--- conflicted
+++ resolved
@@ -216,14 +216,10 @@
 void ConfigManipulation::toggle_print_fff_options(DynamicPrintConfig* config)
 {
     bool have_perimeters = config->opt_int("perimeters") > 0;
-<<<<<<< HEAD
     for (auto el : { "extra_perimeters","extra_perimeters_on_overhangs", "thin_walls", "overhangs",
-=======
-    for (auto el : { "extra_perimeters","only_one_perimeter_top","only_one_perimeter_bottom","extra_perimeters_on_overhangs", "ensure_vertical_shell_thickness", "thin_walls", "overhangs",
->>>>>>> 5b7107b7
                     "seam_position","staggered_inner_seams", "external_perimeters_first", "external_perimeter_extrusion_width",
                     "perimeter_speed", "small_perimeter_speed", "external_perimeter_speed", "enable_dynamic_overhang_speeds",
-                    "only_one_perimeter_top"})
+                    "only_one_perimeter_top","only_one_perimeter_top"})
         toggle_field(el, have_perimeters);
 
     for (size_t i = 0; i < 4; i++) {
