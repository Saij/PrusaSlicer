name: Build PrusaSlicer-SE

on:
  push:
    branches:
      - build
<<<<<<< HEAD
      - master
=======
>>>>>>> 35a23e44
    tags:
      - '*'

env:
  PROJECT_NAME: "PrusaSlicer-SE"

jobs:
  ##########
  # Global #
  ##########
  global:
    name: Define global variables
    runs-on: ubuntu-22.04
    outputs:
      date: ${{ steps.date.outputs.date }}

    steps:
      - name: Getting current date
        id: date
        run: echo "date=$(date +'%Y%m%d%H%M')" >> $GITHUB_OUTPUT

  ########################
  # MacOS (x86_64/arm64) #
  ########################
  macos-build:
    name: Building MacOS binaries
    runs-on: macos-12

    strategy:
      matrix:
        arch: [x86_64, arm64]

    steps:
      - uses: actions/checkout@v3
        name: Checking out

      - name: Hashing dependency CMake files
        id: dep_cmake_hash
        run: echo "dep_cmake_hash=${{ hashFiles('./deps/**') }}" >> $GITHUB_OUTPUT

      - name: Install build depencies
        run: |
          brew install cmake git gettext automake
          sudo ln -s $(brew --prefix)/bin/automake $(brew --prefix)/bin/automake-1.15
          sudo ln -s $(brew --prefix)/bin/aclocal $(brew --prefix)/bin/aclocal-1.15

      - name: Preparing build directories
        run: |
          mkdir ./deps/build
          mkdir ./deps/out
          mkdir ./build
          mkdir ./build/pack
          mkdir ./build/pack/$PROJECT_NAME
          mkdir ./build/pack/$PROJECT_NAME/$PROJECT_NAME.app
          mkdir ./build/pack/$PROJECT_NAME/$PROJECT_NAME.app/Contents
          mkdir ./build/pack/$PROJECT_NAME/$PROJECT_NAME.app/Contents/_CodeSignature
          mkdir ./build/pack/$PROJECT_NAME/$PROJECT_NAME.app/Contents/Frameworks
          mkdir ./build/pack/$PROJECT_NAME/$PROJECT_NAME.app/Contents/MacOS

      - uses: actions/cache@v3
        name: Getting dependency cache
        id: cache
        with:
          path: ./deps/out
          key: ${{ runner.os }}-${{ matrix.arch }}-build-deps-${{ steps.dep_cmake_hash.outputs.dep_cmake_hash }}

      - name: Configuring dependencies
        if: ${{ steps.cache.outputs.cache-hit != 'true' }}
        working-directory: ./deps/build
        run: cmake .. -DCMAKE_OSX_DEPLOYMENT_TARGET="10.14" -DCMAKE_OSX_ARCHITECTURES="${{ matrix.arch }}" -DDESTDIR="${{ github.workspace }}/deps/out"
      - name: Building dependencies
        if: ${{ success() && steps.cache.outputs.cache-hit != 'true' }}
        working-directory: ./deps/build
        run: |
          export LIBRARY_PATH=$LIBRARY_PATH:$(brew --prefix zstd)/lib/
          make -j2
      
      - name: Configuring PrusaSlicer
        if: ${{ success() }}
        working-directory: ./build
        run: cmake .. -DCMAKE_PREFIX_PATH="${{ github.workspace }}/deps/out/usr/local" -DCMAKE_OSX_DEPLOYMENT_TARGET="10.14" -DSLIC3R_STATIC=1 -DCMAKE_OSX_ARCHITECTURES="${{ matrix.arch }}"
      - name: Building PrusaSlicer
        if: ${{ success() }}
        working-directory: ./build
        run: |
          export LIBRARY_PATH=$LIBRARY_PATH:$(brew --prefix zstd)/lib/
          make -j2

      - name: Packing executable
        if: ${{ success() }} 
        working-directory: ./build
        run: |
          cp -Rf ../resources pack/$PROJECT_NAME/$PROJECT_NAME.app/Contents/Resources
          cp pack/$PROJECT_NAME/$PROJECT_NAME.app/Contents/Resources/icons/PrusaSlicer.icns pack/$PROJECT_NAME/$PROJECT_NAME.app/Contents/resources/PrusaSlicer.icns
          cp src/Info.plist pack/$PROJECT_NAME/$PROJECT_NAME.app/Contents/Info.plist
          echo -n -e 'APPL????\x0a' > pack/$PROJECT_NAME/$PROJECT_NAME.app/Contents/PkgInfo
          find pack/$PROJECT_NAME/$PROJECT_NAME.app/Contents/Resources/localization -name "*.po" -type f -delete
          cp -f src/PrusaSlicer pack/$PROJECT_NAME/$PROJECT_NAME.app/Contents/MacOS/$PROJECT_NAME

      - name: Upload APP artifact
        if: ${{ success() }} 
        uses: actions/upload-artifact@v3
        with:
          name: MacOS_PrusaSlicer-SE-${{ matrix.arch }}
          path: ./build/pack/PrusaSlicer-SE/

  macos-dmg:
    name: Building MacOS Universal DMG
    runs-on: macos-12
    needs: [global, macos-build]

    steps:
      - name: Downloading x86_64 artifact
        uses: actions/download-artifact@v3
        with:
          name: MacOS_PrusaSlicer-SE-x86_64
          path: PrusaSlicer-SE-x86_64
      - name: Downloading arm64 artifact
        if: ${{ success() }} 
        uses: actions/download-artifact@v3
        with:
          name: MacOS_PrusaSlicer-SE-arm64
          path: PrusaSlicer-SE-arm64

      - name: Create copy of x86_64 package
        if: ${{ success() }} 
        run: cp -rf PrusaSlicer-SE-x86_64 $PROJECT_NAME

      - name: Build universal binary
        if: ${{ success() }}
        run: |
          lipo -create -output $PROJECT_NAME/$PROJECT_NAME.app/Contents/MacOS/$PROJECT_NAME PrusaSlicer-SE-arm64/$PROJECT_NAME.app/Contents/MacOS/$PROJECT_NAME PrusaSlicer-SE-x86_64/$PROJECT_NAME.app/Contents/MacOS/$PROJECT_NAME
          chmod u+x $PROJECT_NAME/$PROJECT_NAME.app/Contents/MacOS/$PROJECT_NAME

      - name: Creating DMG file
        if: ${{ success() }}
        run: |
          hdiutil create -ov -fs HFS+ -volname "$PROJECT_NAME" -srcfolder "$PROJECT_NAME" temp.dmg
          hdiutil convert temp.dmg -format UDZO -o PrusaSlicer-${{ github.ref_name }}+MacOS-universal-${{ needs.global.outputs.date }}.dmg

      - name: Uploading artifact
        if: ${{ success() }}
        uses: actions/upload-artifact@v3
        with:
          name: PrusaSlicer-${{ github.ref_name }}+MacOS-universal-${{ needs.global.outputs.date }}.dmg
          path: PrusaSlicer-${{ github.ref_name }}+MacOS-universal-${{ needs.global.outputs.date }}.dmg
          if-no-files-found: error

      - uses: geekyeggo/delete-artifact@v2
        if: ${{ success() }}
        name: Cleanup artifacts
        with:
          name: |
            MacOS_PrusaSlicer-SE-x86_64
            MacOS_PrusaSlicer-SE-arm64

  ###########
  # Windows #
  ###########
  windows:
    name: Building Windows binary
    runs-on: windows-2019
    needs: [global]

    strategy:
      matrix:
        arch: [x64]

    steps:
      - uses: actions/checkout@v3
        name: Checking out
      - uses: ilammy/msvc-dev-cmd@v1
        name: Configuring build environment
        with: 
          arch: ${{ matrix.arch }}
      - name: Hashing dependency CMake files
        id: dep_cmake_hash
        run: echo "dep_cmake_hash=${{ hashFiles('./deps/**') }}" | Out-File -FilePath $Env:GITHUB_OUTPUT -Encoding utf8 -Append
      - name: Creating build directories
        run: |
          mkdir C:\out\deps\build
          mkdir C:\out\deps\out
          mkdir C:\out\build
          mkdir C:\out\pack

      - uses: actions/cache@v3
        name: Getting dependency cache
        id: cache
        with:
          path: C:\out\deps\out
          key: ${{ runner.os }}-${{ matrix.arch }}-build-deps-${{ steps.dep_cmake_hash.outputs.dep_cmake_hash }}
      - name: Configuring dependencies
        if: ${{ steps.cache.outputs.cache-hit != 'true' }}
        working-directory: C:\out\deps\build
        run: cmake ${{ github.workspace }}\deps -G "Visual Studio 16 2019" -DDESTDIR="C:\out\deps\out"
      - name: Building dependencies
        if: ${{ success() && steps.cache.outputs.cache-hit != 'true' }}
        working-directory: C:\out\deps\build
        run: msbuild /m ALL_BUILD.vcxproj /p:Configuration=Release

      - name: Configuring PrusaSlicer
        if: ${{ success() }}
        working-directory: C:\out\build
        run: cmake ${{ github.workspace }} -G "Visual Studio 16 2019" -DCMAKE_PREFIX_PATH="C:\out\deps\out\usr\local"
      - name: Building PrusaSlicer
        if: ${{ success() }}
        working-directory: C:\out\build
        run: msbuild /m ALL_BUILD.vcxproj /p:Configuration=Release

      - name: Download runtime
        if: ${{ success() }}
        working-directory: C:\out\pack
        shell: powershell
        run: '(new-object System.Net.WebClient).DownloadFile("https://github.com/Saij/PrusaSlicer_Runtime/releases/download/win64_runtime/win64_runtime.zip", "win64_runtime.zip")'
      - name: Extract runtime
        if: ${{ success() }}
        working-directory: C:\out\pack
        shell: cmd
        run: '"C:/Program Files/7-Zip/7z.exe" x win64_runtime.zip'
      - name: Remove runtime ZIP
        if: ${{ success() }}
        working-directory: C:\out\pack
        shell: cmd
        run: del win64_runtime.zip

      - name: Copy built files
        if: ${{ success() }}
        shell: cmd
        working-directory: C:\out\build
        run: |
          xcopy /RCYIE src\Release\*.dll C:\out\pack\
          xcopy /RCYIE src\Release\*.exe C:\out\pack\
          del C:\out\pack\opengl32.dll
      - name: Copy resources
        working-directory: ${{ github.workspace }}
        shell: cmd
        run: xcopy /RCYIE resources C:\out\pack\resources

      - name: Create package
        if: ${{ success() }}
        working-directory: C:\out\pack
        shell: cmd
        run: '"C:/Program Files/7-Zip/7z.exe" a -tzip PrusaSlicer-${{ github.ref_name }}+win64-${{ needs.global.outputs.date }}.zip *'

      - name: Uploading artifact
        if: ${{ success() }}
        uses: actions/upload-artifact@v3
        with:
          name: PrusaSlicer-${{ github.ref_name }}+win64-${{ needs.global.outputs.date }}.zip
          path: C:\out\pack\PrusaSlicer-${{ github.ref_name }}+win64-${{ needs.global.outputs.date }}.zip
          if-no-files-found: error

  #########
  # Linux #
  #########
  linux:
    name: Building Linux binary
    runs-on: ubuntu-22.04
    needs: [global]

    strategy:
      matrix:
        arch: [x64]
        gtk: [GTK2, GTK3] 

    steps:
      - uses: actions/checkout@v3
        name: Checking out

      - name: Hashing dependency CMake files
        id: dep_cmake_hash
        run: echo "dep_cmake_hash=${{ hashFiles('./deps/**') }}" >> $GITHUB_OUTPUT

      #- name: Update Clock
      #  run: sudo hwclock -s

      - name: Update APT
        run: sudo apt update
      - name: Install needed packages
        run: |
          sudo add-apt-repository universe
          sudo apt install libglew-dev libudev-dev libdbus-1-dev curl libssl-dev libcurl4-openssl-dev m4 libfuse2
      - name: Install GTK2
        if: ${{ matrix.gtk == 'gtk2' }}
        run: sudo apt install libgtk2.0-dev libwayland-dev libwayland-egl-backend-dev
      - name: Install GTK3
        if: ${{ matrix.gtk == 'gtk3' }}
        run: sudo apt install libgtk-3-dev
      - name: Symlink aclocal and automake
        if: ${{ success() }}
        run: |
          sudo ln -s $(dirname $(which automake))/automake $(dirname $(which automake))/automake-1.15
          sudo ln -s $(dirname $(which automake))/aclocal $(dirname $(which automake))/aclocal-1.15

      - name: Preparing build directories
        run: |
          mkdir ./deps/build
          mkdir ./deps/out
          mkdir ./build
          mkdir ./build/pack
          mkdir ./build/pack/bin
          mkdir ./build/appimage

      - uses: actions/cache@v3
        name: Getting dependency cache
        id: cache
        with:
          path: ./deps/out
          key: ${{ runner.os }}-${{ matrix.arch }}-${{ matrix.gtk }}-build-deps-${{ steps.dep_cmake_hash.outputs.dep_cmake_hash }}

      - name: Configuring dependencies (GTK2)
        if: ${{ steps.cache.outputs.cache-hit != 'true' && matrix.gtk == 'GTK2' }}
        working-directory: ./deps/build
        run: cmake .. -DDESTDIR="${{ github.workspace }}/deps/out"
      - name: Configuring dependencies (GTK3)
        if: ${{ steps.cache.outputs.cache-hit != 'true' && matrix.gtk == 'GTK3' }}
        working-directory: ./deps/build
        run: cmake .. -DDESTDIR="${{ github.workspace }}/deps/out" -DDEP_WX_GTK3=ON
      - name: Building dependencies
        if: ${{ success() && steps.cache.outputs.cache-hit != 'true' }}
        working-directory: ./deps/build
        run: make -j2

      - name: Configuring PrusaSlicer (GTK2)
        if: ${{ success() && matrix.gtk == 'GTK2' }}
        working-directory: ./build
        run: cmake .. -DCMAKE_PREFIX_PATH="${{ github.workspace }}/deps/out/usr/local" -DSLIC3R_STATIC=1
      - name: Configuring PrusaSlicer (GTK3)
        if: ${{ success() && matrix.gtk == 'GTK3' }}
        working-directory: ./build
        run: cmake .. -DCMAKE_PREFIX_PATH="${{ github.workspace }}/deps/out/usr/local" -DSLIC3R_GTK=3 -DSLIC3R_STATIC=1
      - name: Building PrusaSlicer
        if: ${{ success() }}
        working-directory: ./build
        run: make -j2

      - name: Copying files for packaging
        if: ${{ success() }}
        working-directory: ./build
        run: |
          cp -Rf ../resources pack/resources
          cp -f src/prusa-slicer pack/bin/$PROJECT_NAME
          find pack/resources/localization -name "*.po" -type f -delete
      - name: Creating binary
        if: ${{ success() }}
        working-directory: ./build
        run: |
          echo -e '#!/bin/bash\nDIR=$(readlink -f "$0" | xargs dirname)\nexport LD_LIBRARY_PATH="$DIR/bin"\nexec "$DIR/bin/$PROJECT_NAME" "$@"' > pack/$PROJECT_NAME
          chmod ug+x pack/bin/$PROJECT_NAME
      - name: Packaging
        if: ${{ success() }}
        working-directory: ./build/pack
        run: tar -cjvf ../PrusaSlicer-${{ github.ref_name }}+linux-${{ matrix.arch }}-${{ matrix.gtk }}-${{ needs.global.outputs.date }}.tar.bz2 .
      - name: Uploading artifact
        if: ${{ success() }}
        uses: actions/upload-artifact@v3
        with:
          name: PrusaSlicer-${{ github.ref_name }}+linux-${{ matrix.arch }}-${{ matrix.gtk }}-${{ needs.global.outputs.date }}.tar.bz2
          path: ./build/PrusaSlicer-${{ github.ref_name }}+linux-${{ matrix.arch }}-${{ matrix.gtk }}-${{ needs.global.outputs.date }}.tar.bz2
          if-no-files-found: error

      - name: Downloading AppImage tool
        if: ${{ success() }}
        working-directory: ./build/appimage
        run: |
          wget https://github.com/AppImage/AppImageKit/releases/latest/download/appimagetool-x86_64.AppImage -O ./appimagetool.AppImage
          chmod +x ./appimagetool.AppImage
      - name: Preparing AppImage
        if: ${{ success() }}
        working-directory: ./build/pack
        run: |
          sed -i -e 's#/usr#././#g' bin/$PROJECT_NAME
          mv $PROJECT_NAME AppRun
          chmod +x AppRun
      - name: Preparing resources
        if: ${{ success() }}
        working-directory: ./build/pack
        run: |
          cp resources/icons/PrusaSlicer_192px.png $PROJECT_NAME.png
          mkdir -p usr/share/icons/hicolor/192x192/apps
          cp resources/icons/PrusaSlicer_192px.png usr/share/icons/hicolor/192x192/apps/$PROJECT_NAME.png
          cat <<EOF > $PROJECT_NAME.desktop
          [Desktop Entry]
          Name=$PROJECT_NAME
          Exec=AppRun %F
          Icon=$PROJECT_NAME
          Type=Application
          Categories=Utility;
          MimeType=model/stl;application/vnd.ms-3mfdocument;application/prs.wavefront-obj;application/x-amf;
          EOF
      - name: Building AppImage
        if: ${{ success() }}
        working-directory: ./build/pack
        run: |
          ../appimage/appimagetool.AppImage .
          mv PrusaSlicer-SE-x86_64.AppImage ../PrusaSlicer-${{ github.ref_name }}+linux-${{ matrix.arch }}-${{ matrix.gtk }}-${{ needs.global.outputs.date }}.AppImage
          chmod +x ../PrusaSlicer-${{ github.ref_name }}+linux-${{ matrix.arch }}-${{ matrix.gtk }}-${{ needs.global.outputs.date }}.AppImage
      - name: Uploading AppImage Artifact
        if: ${{ success() }}
        uses: actions/upload-artifact@v3
        with:
          name: PrusaSlicer-${{ github.ref_name }}+linux-${{ matrix.arch }}-${{ matrix.gtk }}-${{ needs.global.outputs.date }}.AppImage
          path: ./build/PrusaSlicer-${{ github.ref_name }}+linux-${{ matrix.arch }}-${{ matrix.gtk }}-${{ needs.global.outputs.date }}.AppImage
          if-no-files-found: error

  ########################
  # Artifact combination #
  ########################
  artifact_combination:
    name: Combining artifacts
    runs-on: ubuntu-22.04
    needs: [global, linux, windows, macos-dmg]

    steps:
      - name: Creating directories
        run: |
          mkdir ./artifacts
          mkdir ./output
      - name: Downloading artifacts
        uses: actions/download-artifact@v3
        with:
          path: ./artifacts
      - name: Moving artifacts
        run: for i in $(find . -type f); do mv $i ./output/; done
      - name: Re-Upload artifacts
        if: ${{ success() }}
        uses: actions/upload-artifact@v3
        with:
          name: PrusaSlicer-${{ github.ref_name }}+Combined-${{ needs.global.outputs.date }}
          path: ./output/
          if-no-files-found: error<|MERGE_RESOLUTION|>--- conflicted
+++ resolved
@@ -4,10 +4,7 @@
   push:
     branches:
       - build
-<<<<<<< HEAD
       - master
-=======
->>>>>>> 35a23e44
     tags:
       - '*'
 
