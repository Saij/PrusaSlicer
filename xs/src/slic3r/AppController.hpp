#ifndef APPCONTROLLER_HPP
#define APPCONTROLLER_HPP

#include <string>
#include <vector>
#include <memory>
#include <atomic>
#include <iostream>

#include "GUI/ProgressIndicator.hpp"

#include <PrintConfig.hpp>

namespace Slic3r {

class Model;
class Print;
class PrintObject;
class PrintConfig;
class ProgressStatusBar;
class DynamicPrintConfig;
<<<<<<< HEAD
=======

/// A Progress indicator object smart pointer
using ProgresIndicatorPtr = std::shared_ptr<ProgressIndicator>;

using FilePath = std::string;
using FilePathList = std::vector<FilePath>;

/// Common runtime issue types
enum class IssueType {
    INFO,
    WARN,
    WARN_Q,     // Warning with a question to continue
    ERR,
    FATAL
};
>>>>>>> a079f2a3

/**
 * @brief A boilerplate class for creating application logic. It should provide
 * features as issue reporting and progress indication, etc...
 *
 * The lower lever UI independent classes can be manipulated with a subclass
 * of this controller class. We can also catch any exceptions that lower level
 * methods could throw and display appropriate errors and warnings.
 *
 * Note that the outer and the inner interface of this class is free from any
 * UI toolkit dependencies. We can implement it with any UI framework or make it
 * a cli client.
 */
class AppControllerBase {
public:

    using Ptr = std::shared_ptr<AppControllerBase>;

<<<<<<< HEAD
private:
    class PriData;   // Some structure to store progress indication data

    // Pimpl data for thread safe progress indication features
    std::unique_ptr<PriData> pri_data_;

public:

    AppControllerBoilerplate();
    ~AppControllerBoilerplate();

    using Path = std::string;
    using PathList = std::vector<Path>;

    /// Common runtime issue types
    enum class IssueType {
        INFO,
        WARN,
        WARN_Q,     // Warning with a question to continue
        ERR,
        FATAL
    };
=======
    inline virtual ~AppControllerBase() {}
>>>>>>> a079f2a3

    /**
     * @brief Query some paths from the user.
     *
     * It should display a file chooser dialog in case of a UI application.
     * @param title Title of a possible query dialog.
     * @param extensions Recognized file extensions.
     * @return Returns a list of paths chosen by the user.
     */
<<<<<<< HEAD
    PathList query_destination_paths(
            const std::string& title,
            const std::string& extensions) const;
=======
    virtual FilePathList query_destination_paths(
            const std::string& title,
            const std::string& extensions,
            const std::string& functionid = "",
            const std::string& hint = "") const = 0;
>>>>>>> a079f2a3

    /**
     * @brief Same as query_destination_paths but works for directories only.
     */
<<<<<<< HEAD
    PathList query_destination_dirs(
            const std::string& title) const;
=======
    virtual FilePathList query_destination_dirs(
            const std::string& title,
            const std::string& functionid = "",
            const std::string& hint = "") const = 0;
>>>>>>> a079f2a3

    /**
     * @brief Same as query_destination_paths but returns only one path.
     */
<<<<<<< HEAD
    Path query_destination_path(
=======
    virtual FilePath query_destination_path(
>>>>>>> a079f2a3
            const std::string& title,
            const std::string& extensions,
            const std::string& functionid = "",
            const std::string& hint = "") const = 0;

    /**
     * @brief Report an issue to the user be it fatal or recoverable.
     *
     * In a UI app this should display some message dialog.
     *
     * @param issuetype The type of the runtime issue.
     * @param description A somewhat longer description of the issue.
     * @param brief A very brief description. Can be used for message dialog
     * title.
     */
<<<<<<< HEAD
    bool report_issue(IssueType issuetype,
                      const std::string& description,
                      const std::string& brief);

    bool report_issue(IssueType issuetype,
                      const std::string& description);
=======
    virtual bool report_issue(IssueType issuetype,
                              const std::string& description,
                              const std::string& brief) = 0;
>>>>>>> a079f2a3

    /**
     * @brief Return the global progress indicator for the current controller.
     * Can be empty as well.
     *
     * Only one thread should use the global indicator at a time.
     */
    virtual ProgresIndicatorPtr global_progress_indicator() = 0;

    virtual void global_progress_indicator(ProgresIndicatorPtr gpri) = 0;

    /**
     * @brief A predicate telling the caller whether it is the thread that
     * created the AppConroller object itself. This probably means that the
     * execution is in the UI thread. Otherwise it returns false meaning that
     * some worker thread called this function.
     * @return Return true for the same caller thread that created this
     * object and false for every other.
     */
    virtual bool is_main_thread() const = 0;

    /**
     * @brief The frontend supports asynch execution.
     *
     * A Graphic UI will support this, a CLI may not. This can be used in
     * subclass methods to decide whether to start threads for block free UI.
     *
     * Note that even a progress indicator's update called regularly can solve
     * the blocking UI problem in some cases even when an event loop is present.
     * This is how wxWidgets gauge work but creating a separate thread will make
     * the UI even more fluent.
     *
     * @return true if a job or method can be executed asynchronously, false
     * otherwise.
     */
    virtual bool supports_asynch() const = 0;

    virtual void process_events() = 0;

    /**
     * @brief Create a new progress indicator and return a smart pointer to it.
     * @param statenum The number of states for the given procedure.
     * @param title The title of the procedure.
     * @param firstmsg The message for the first subtask to be displayed.
     * @return Smart pointer to the created object.
     */
    virtual ProgresIndicatorPtr create_progress_indicator(
            unsigned statenum,
            const std::string& title,
<<<<<<< HEAD
            const std::string& firstmsg) const;
=======
            const std::string& firstmsg = "") const = 0;
};

/**
 * @brief Implementation of AppControllerBase for the GUI app
 */
class AppControllerGui: public AppControllerBase {
private:
    class PriData;   // Some structure to store progress indication data

    // Pimpl data for thread safe progress indication features
    std::unique_ptr<PriData> m_pri_data;

public:

    AppControllerGui();

    virtual ~AppControllerGui();

    virtual FilePathList query_destination_paths(
            const std::string& title,
            const std::string& extensions,
            const std::string& functionid,
            const std::string& hint) const override;

    virtual FilePathList query_destination_dirs(
            const std::string& /*title*/,
            const std::string& /*functionid*/,
            const std::string& /*hint*/) const override { return {}; }

    virtual FilePath query_destination_path(
            const std::string& title,
            const std::string& extensions,
            const std::string& functionid,
            const std::string& hint) const override;

    virtual bool report_issue(IssueType issuetype,
                              const std::string& description,
                              const std::string& brief = std::string()) override;

    virtual ProgresIndicatorPtr global_progress_indicator() override;

    virtual void global_progress_indicator(ProgresIndicatorPtr gpri) override;

    virtual bool is_main_thread() const override;

    virtual bool supports_asynch() const override;
>>>>>>> a079f2a3

    virtual void process_events() override;

    virtual ProgresIndicatorPtr create_progress_indicator(
            unsigned statenum,
<<<<<<< HEAD
            const std::string& title) const;
=======
            const std::string& title,
            const std::string& firstmsg) const override;

protected:

    // This is a global progress indicator placeholder. In the Slic3r UI it can
    // contain the progress indicator on the statusbar.
    ProgresIndicatorPtr m_global_progressind;
};

class AppControllerCli: public AppControllerBase {

    class CliProgress : public ProgressIndicator {
        std::string m_msg, m_title;
    public:
        virtual void message(const std::string& msg) override {
            m_msg = msg;
        }

        virtual void title(const std::string& title) override {
            m_title = title;
        }
    };

public:

    AppControllerCli() {
        std::cout << "Cli AppController ready..." << std::endl;
        m_global_progressind = std::make_shared<CliProgress>();
    }

    virtual ~AppControllerCli() {}

    virtual FilePathList query_destination_paths(
            const std::string& /*title*/,
            const std::string& /*extensions*/,
            const std::string& /*functionid*/,
            const std::string& /*hint*/) const override { return {}; }

    virtual FilePathList query_destination_dirs(
            const std::string& /*title*/,
            const std::string& /*functionid*/,
            const std::string& /*hint*/) const override { return {}; }

    virtual FilePath query_destination_path(
            const std::string& /*title*/,
            const std::string& /*extensions*/,
            const std::string& /*functionid*/,
            const std::string& /*hint*/) const override { return "out.zip"; }

    virtual bool report_issue(IssueType /*issuetype*/,
                              const std::string& description,
                              const std::string& brief) override {
        std::cerr << brief << ": " << description << std::endl;
        return true;
    }

    virtual ProgresIndicatorPtr global_progress_indicator() override {
        return m_global_progressind;
    }

    virtual void global_progress_indicator(ProgresIndicatorPtr) override {}

    virtual bool is_main_thread() const override { return true; }

    virtual bool supports_asynch() const override { return false; }

    virtual void process_events() override {}

    virtual ProgresIndicatorPtr create_progress_indicator(
            unsigned /*statenum*/,
            const std::string& /*title*/,
            const std::string& /*firstmsg*/) const override {
        return std::make_shared<CliProgress>();
    }

protected:
>>>>>>> a079f2a3

    // This is a global progress indicator placeholder. In the Slic3r UI it can
    // contain the progress indicator on the statusbar.
    ProgresIndicatorPtr m_global_progressind;
};

class Zipper {
    struct Impl;
    std::unique_ptr<Impl> m_impl;
public:

    Zipper(const std::string& zipfilepath);
    ~Zipper();

    void next_entry(const std::string& fname);

    std::string get_name() const;

    std::ostream& stream();

    void close();
};

/**
 * @brief Implementation of the printing logic.
 */
<<<<<<< HEAD
class PrintController: public AppControllerBoilerplate {
    Print *print_ = nullptr;
=======
class PrintController {
    Print *m_print = nullptr;
    std::function<void()> m_rempools;
protected:

    // Data structure with the png export input data
    struct PngExportData {
        std::string zippath;                        // output zip file
        unsigned long width_px = 1440;              // resolution - rows
        unsigned long height_px = 2560;             // resolution columns
        double width_mm = 68.0, height_mm = 120.0;  // dimensions in mm
        double exp_time_first_s = 35.0;             // first exposure time
        double exp_time_s = 8.0;                    // global exposure time
        double corr_x = 1.0;                        // offsetting in x
        double corr_y = 1.0;                        // offsetting in y
        double corr_z = 1.0;                        // offsetting in y
    };

    // Should display a dialog with the input fields for printing to png
    PngExportData query_png_export_data(const DynamicPrintConfig&);

    // The previous export data, to pre-populate the dialog
    PngExportData m_prev_expdata;

    void slice(ProgresIndicatorPtr pri);

>>>>>>> a079f2a3
public:

    // Must be public for perl to use it
    explicit inline PrintController(Print *print): m_print(print) {}

    PrintController(const PrintController&) = delete;
    PrintController(PrintController&&) = delete;

    using Ptr = std::unique_ptr<PrintController>;

    inline static Ptr create(Print *print) {
        return PrintController::Ptr( new PrintController(print) );
    }

    //FIXME Vojtech: Merging error
    void slice() {}
    void slice_to_png() {}

    const PrintConfig& config() const;
};

/**
 * @brief Top level controller.
 */
class AppController {
    Model *m_model = nullptr;
    PrintController::Ptr printctl;
    std::atomic<bool> m_arranging;
public:

    /**
     * @brief Get the print controller object.
     *
     * @return Return a raw pointer instead of a smart one for perl to be able
     * to use this function and access the print controller.
     */
    PrintController * print_ctl() { return printctl.get(); }

    /**
     * @brief Set a model object.
     *
     * @param model A raw pointer to the model object. This can be used from
     * perl.
     */
    void set_model(Model *model) { m_model = model; }

    /**
     * @brief Set the print object from perl.
     *
     * This will create a print controller that will then be accessible from
     * perl.
     * @param print A print object which can be a perl-ish extension as well.
     */
    void set_print(Print *print) {
        printctl = PrintController::create(print);
    }

    /**
     * @brief Set up a global progress indicator.
     *
     * In perl we have a progress indicating status bar on the bottom of the
     * window which is defined and created in perl. We can pass the ID-s of the
     * gauge and the statusbar id and make a wrapper implementation of the
     * ProgressIndicator interface so we can use this GUI widget from C++.
     *
     * This function should be called from perl.
     *
     * @param gauge_id The ID of the gague widget of the status bar.
     * @param statusbar_id The ID of the status bar.
     */
    void set_global_progress_indicator(unsigned gauge_id,
                                          unsigned statusbar_id);

    void arrange_model();
};

}

#endif // APPCONTROLLER_HPP<|MERGE_RESOLUTION|>--- conflicted
+++ resolved
@@ -19,8 +19,6 @@
 class PrintConfig;
 class ProgressStatusBar;
 class DynamicPrintConfig;
-<<<<<<< HEAD
-=======
 
 /// A Progress indicator object smart pointer
 using ProgresIndicatorPtr = std::shared_ptr<ProgressIndicator>;
@@ -36,7 +34,6 @@
     ERR,
     FATAL
 };
->>>>>>> a079f2a3
 
 /**
  * @brief A boilerplate class for creating application logic. It should provide
@@ -55,32 +52,7 @@
 
     using Ptr = std::shared_ptr<AppControllerBase>;
 
-<<<<<<< HEAD
-private:
-    class PriData;   // Some structure to store progress indication data
-
-    // Pimpl data for thread safe progress indication features
-    std::unique_ptr<PriData> pri_data_;
-
-public:
-
-    AppControllerBoilerplate();
-    ~AppControllerBoilerplate();
-
-    using Path = std::string;
-    using PathList = std::vector<Path>;
-
-    /// Common runtime issue types
-    enum class IssueType {
-        INFO,
-        WARN,
-        WARN_Q,     // Warning with a question to continue
-        ERR,
-        FATAL
-    };
-=======
     inline virtual ~AppControllerBase() {}
->>>>>>> a079f2a3
 
     /**
      * @brief Query some paths from the user.
@@ -90,39 +62,24 @@
      * @param extensions Recognized file extensions.
      * @return Returns a list of paths chosen by the user.
      */
-<<<<<<< HEAD
-    PathList query_destination_paths(
-            const std::string& title,
-            const std::string& extensions) const;
-=======
     virtual FilePathList query_destination_paths(
             const std::string& title,
             const std::string& extensions,
             const std::string& functionid = "",
             const std::string& hint = "") const = 0;
->>>>>>> a079f2a3
 
     /**
      * @brief Same as query_destination_paths but works for directories only.
      */
-<<<<<<< HEAD
-    PathList query_destination_dirs(
-            const std::string& title) const;
-=======
     virtual FilePathList query_destination_dirs(
             const std::string& title,
             const std::string& functionid = "",
             const std::string& hint = "") const = 0;
->>>>>>> a079f2a3
 
     /**
      * @brief Same as query_destination_paths but returns only one path.
      */
-<<<<<<< HEAD
-    Path query_destination_path(
-=======
     virtual FilePath query_destination_path(
->>>>>>> a079f2a3
             const std::string& title,
             const std::string& extensions,
             const std::string& functionid = "",
@@ -138,18 +95,9 @@
      * @param brief A very brief description. Can be used for message dialog
      * title.
      */
-<<<<<<< HEAD
-    bool report_issue(IssueType issuetype,
-                      const std::string& description,
-                      const std::string& brief);
-
-    bool report_issue(IssueType issuetype,
-                      const std::string& description);
-=======
     virtual bool report_issue(IssueType issuetype,
                               const std::string& description,
                               const std::string& brief) = 0;
->>>>>>> a079f2a3
 
     /**
      * @brief Return the global progress indicator for the current controller.
@@ -199,9 +147,6 @@
     virtual ProgresIndicatorPtr create_progress_indicator(
             unsigned statenum,
             const std::string& title,
-<<<<<<< HEAD
-            const std::string& firstmsg) const;
-=======
             const std::string& firstmsg = "") const = 0;
 };
 
@@ -249,15 +194,11 @@
     virtual bool is_main_thread() const override;
 
     virtual bool supports_asynch() const override;
->>>>>>> a079f2a3
 
     virtual void process_events() override;
 
     virtual ProgresIndicatorPtr create_progress_indicator(
             unsigned statenum,
-<<<<<<< HEAD
-            const std::string& title) const;
-=======
             const std::string& title,
             const std::string& firstmsg) const override;
 
@@ -335,7 +276,6 @@
     }
 
 protected:
->>>>>>> a079f2a3
 
     // This is a global progress indicator placeholder. In the Slic3r UI it can
     // contain the progress indicator on the statusbar.
@@ -362,10 +302,6 @@
 /**
  * @brief Implementation of the printing logic.
  */
-<<<<<<< HEAD
-class PrintController: public AppControllerBoilerplate {
-    Print *print_ = nullptr;
-=======
 class PrintController {
     Print *m_print = nullptr;
     std::function<void()> m_rempools;
@@ -392,7 +328,6 @@
 
     void slice(ProgresIndicatorPtr pri);
 
->>>>>>> a079f2a3
 public:
 
     // Must be public for perl to use it
@@ -407,9 +342,15 @@
         return PrintController::Ptr( new PrintController(print) );
     }
 
-    //FIXME Vojtech: Merging error
-    void slice() {}
-    void slice_to_png() {}
+    /**
+     * @brief Slice the loaded print scene.
+     */
+    void slice();
+
+    /**
+     * @brief Slice the print into zipped png files.
+     */
+    void slice_to_png();
 
     const PrintConfig& config() const;
 };
@@ -463,8 +404,7 @@
      * @param gauge_id The ID of the gague widget of the status bar.
      * @param statusbar_id The ID of the status bar.
      */
-    void set_global_progress_indicator(unsigned gauge_id,
-                                          unsigned statusbar_id);
+    void set_global_progress_indicator(ProgressStatusBar *prs);
 
     void arrange_model();
 };
