#include "GUI.hpp"
#include "WipeTowerDialog.hpp"

#include <assert.h>

#include <boost/algorithm/string/predicate.hpp>
#include <boost/filesystem.hpp>
#include <boost/lexical_cast.hpp>
#include <boost/algorithm/string/split.hpp>
#include <boost/algorithm/string/classification.hpp>
#include <boost/format.hpp>

#if __APPLE__
#import <IOKit/pwr_mgt/IOPMLib.h>
#elif _WIN32
#include <Windows.h>
// Undefine min/max macros incompatible with the standard library
// For example, std::numeric_limits<std::streamsize>::max()
// produces some weird errors
#ifdef min
#undef min
#endif
#ifdef max
#undef max
#endif
#include "boost/nowide/convert.hpp"
#pragma comment(lib, "user32.lib")
#endif

#include <wx/app.h>
#include <wx/button.h>
#include <wx/dir.h>
#include <wx/filename.h>
#include <wx/frame.h>
#include <wx/menu.h>
#include <wx/notebook.h>
#include <wx/panel.h>
#include <wx/sizer.h>
#include <wx/combo.h>
#include <wx/window.h>

#include "wxExtensions.hpp"

#include "Tab.hpp"
#include "TabIface.hpp"
#include "AppConfig.hpp"
#include "Utils.hpp"
#include "Preferences.hpp"
#include "PresetBundle.hpp"

namespace Slic3r { namespace GUI {

#if __APPLE__
IOPMAssertionID assertionID;
#endif

void disable_screensaver()
{
    #if __APPLE__
    CFStringRef reasonForActivity = CFSTR("Slic3r");
    IOReturn success = IOPMAssertionCreateWithName(kIOPMAssertionTypeNoDisplaySleep, 
        kIOPMAssertionLevelOn, reasonForActivity, &assertionID); 
    // ignore result: success == kIOReturnSuccess
    #elif _WIN32
    SetThreadExecutionState(ES_DISPLAY_REQUIRED | ES_CONTINUOUS);
    #endif
}

void enable_screensaver()
{
    #if __APPLE__
    IOReturn success = IOPMAssertionRelease(assertionID);
    #elif _WIN32
    SetThreadExecutionState(ES_CONTINUOUS);
    #endif
}

std::vector<std::string> scan_serial_ports()
{
    std::vector<std::string> out;
#ifdef _WIN32
    // 1) Open the registry key SERIALCOM.
    HKEY hKey;
    LONG lRes = ::RegOpenKeyExW(HKEY_LOCAL_MACHINE, L"HARDWARE\\DEVICEMAP\\SERIALCOMM", 0, KEY_READ, &hKey);
    assert(lRes == ERROR_SUCCESS);
    if (lRes == ERROR_SUCCESS) {
        // 2) Get number of values of SERIALCOM key.
        DWORD        cValues;                   // number of values for key 
        {
            TCHAR    achKey[255];               // buffer for subkey name
            DWORD    cbName;                    // size of name string 
            TCHAR    achClass[MAX_PATH] = TEXT("");  // buffer for class name 
            DWORD    cchClassName = MAX_PATH;   // size of class string 
            DWORD    cSubKeys=0;                // number of subkeys 
            DWORD    cbMaxSubKey;               // longest subkey size 
            DWORD    cchMaxClass;               // longest class string 
            DWORD    cchMaxValue;               // longest value name 
            DWORD    cbMaxValueData;            // longest value data 
            DWORD    cbSecurityDescriptor;      // size of security descriptor 
            FILETIME ftLastWriteTime;           // last write time 
            // Get the class name and the value count.
            lRes = RegQueryInfoKey(
                hKey,                    // key handle 
                achClass,                // buffer for class name 
                &cchClassName,           // size of class string 
                NULL,                    // reserved 
                &cSubKeys,               // number of subkeys 
                &cbMaxSubKey,            // longest subkey size 
                &cchMaxClass,            // longest class string 
                &cValues,                // number of values for this key 
                &cchMaxValue,            // longest value name 
                &cbMaxValueData,         // longest value data 
                &cbSecurityDescriptor,   // security descriptor 
                &ftLastWriteTime);       // last write time
            assert(lRes == ERROR_SUCCESS);
        }
        // 3) Read the SERIALCOM values.
        {
            DWORD dwIndex = 0;
            for (int i = 0; i < cValues; ++ i, ++ dwIndex) {
                wchar_t valueName[2048];
                DWORD	valNameLen = 2048;
                DWORD	dataType;
				wchar_t data[2048];
				DWORD	dataSize = 4096;
				lRes = ::RegEnumValueW(hKey, dwIndex, valueName, &valNameLen, nullptr, &dataType, (BYTE*)&data, &dataSize);
                if (lRes == ERROR_SUCCESS && dataType == REG_SZ && valueName[0] != 0)
					out.emplace_back(boost::nowide::narrow(data));
            }
        }
        ::RegCloseKey(hKey);
    }
#else
    // UNIX and OS X
    std::initializer_list<const char*> prefixes { "ttyUSB" , "ttyACM", "tty.", "cu.", "rfcomm" };
    for (auto &dir_entry : boost::filesystem::directory_iterator(boost::filesystem::path("/dev"))) {
        std::string name = dir_entry.path().filename().string();
        for (const char *prefix : prefixes) {
            if (boost::starts_with(name, prefix)) {
                out.emplace_back(dir_entry.path().string());
                break;
            }
        }
    }
#endif

    out.erase(std::remove_if(out.begin(), out.end(), 
        [](const std::string &key){ 
            return boost::starts_with(key, "Bluetooth") || boost::starts_with(key, "FireFly"); 
        }),
        out.end());
    return out;
}

bool debugged()
{
    #ifdef _WIN32
    return IsDebuggerPresent();
	#else
	return false;
    #endif /* _WIN32 */
}

void break_to_debugger()
{
    #ifdef _WIN32
    if (IsDebuggerPresent())
        DebugBreak();
    #endif /* _WIN32 */
}

// Passing the wxWidgets GUI classes instantiated by the Perl part to C++.
wxApp       *g_wxApp        = nullptr;
wxFrame     *g_wxMainFrame  = nullptr;
wxNotebook  *g_wxTabPanel   = nullptr;
AppConfig	*g_AppConfig	= nullptr;
PresetBundle *g_PresetBundle= nullptr;

std::vector<Tab *> g_tabs_list;

wxLocale*	g_wxLocale;

std::shared_ptr<ConfigOptionsGroup>	m_optgroup;
double m_brim_width = 0.0;
wxButton*	g_wiping_dialog_button = nullptr;

void set_wxapp(wxApp *app)
{
    g_wxApp = app;
}

void set_main_frame(wxFrame *main_frame)
{
    g_wxMainFrame = main_frame;
}

void set_tab_panel(wxNotebook *tab_panel)
{
    g_wxTabPanel = tab_panel;
}

void set_app_config(AppConfig *app_config)
{
	g_AppConfig = app_config;
}

void set_preset_bundle(PresetBundle *preset_bundle)
{
	g_PresetBundle = preset_bundle;
}

std::vector<Tab *>& get_tabs_list()
{
	return g_tabs_list;
}

bool checked_tab(Tab* tab)
{
	bool ret = true;
	if (find(g_tabs_list.begin(), g_tabs_list.end(), tab) == g_tabs_list.end())
		ret = false;
	return ret;
}

void delete_tab_from_list(Tab* tab)
{
	std::vector<Tab *>::iterator itr = find(g_tabs_list.begin(), g_tabs_list.end(), tab);
	if (itr != g_tabs_list.end())
		g_tabs_list.erase(itr);
}

bool select_language(wxArrayString & names,
	wxArrayLong & identifiers)
{
	wxCHECK_MSG(names.Count() == identifiers.Count(), false,
		_(L("Array of language names and identifiers should have the same size.")));
	int init_selection = 0;
	long current_language = g_wxLocale ? g_wxLocale->GetLanguage() : wxLANGUAGE_UNKNOWN;
	for (auto lang : identifiers){
		if (lang == current_language)
			break;
		else
			++init_selection;
	}
	if (init_selection == identifiers.size())
		init_selection = 0;
	long index = wxGetSingleChoiceIndex(_(L("Select the language")), _(L("Language")), 
										names, init_selection);
	if (index != -1)
	{
		g_wxLocale = new wxLocale;
		g_wxLocale->Init(identifiers[index]);
		g_wxLocale->AddCatalogLookupPathPrefix(wxPathOnly(localization_dir()));
		g_wxLocale->AddCatalog(g_wxApp->GetAppName());
		wxSetlocale(LC_NUMERIC, "C");
		return true;
	}
	return false;
}

bool load_language()
{
	long language;
	if (!g_AppConfig->has("translation_language"))
		language = wxLANGUAGE_UNKNOWN;
	else {
		auto str_language = g_AppConfig->get("translation_language");
		language = str_language != "" ? stol(str_language) : wxLANGUAGE_UNKNOWN;
	}

	if (language == wxLANGUAGE_UNKNOWN) 
		return false;
	wxArrayString	names;
	wxArrayLong		identifiers;
	get_installed_languages(names, identifiers);
	for (size_t i = 0; i < identifiers.Count(); i++)
	{
		if (identifiers[i] == language)
		{
			g_wxLocale = new wxLocale;
			g_wxLocale->Init(identifiers[i]);
			g_wxLocale->AddCatalogLookupPathPrefix(wxPathOnly(localization_dir()));
			g_wxLocale->AddCatalog(g_wxApp->GetAppName());
			wxSetlocale(LC_NUMERIC, "C");
			return true;
		}
	}
	return false;
}

void save_language()
{
	long language = wxLANGUAGE_UNKNOWN;
	if (g_wxLocale)	{
		language = g_wxLocale->GetLanguage();
	}
	std::string str_language = std::to_string(language);
	g_AppConfig->set("translation_language", str_language);
	g_AppConfig->save();
}

void get_installed_languages(wxArrayString & names,
	wxArrayLong & identifiers)
{
	names.Clear();
	identifiers.Clear();

	wxDir dir(wxPathOnly(localization_dir()));
	wxString filename;
	const wxLanguageInfo * langinfo;
	wxString name = wxLocale::GetLanguageName(wxLANGUAGE_DEFAULT);
	if (!name.IsEmpty())
	{
		names.Add(_(L("Default")));
		identifiers.Add(wxLANGUAGE_DEFAULT);
	}
	for (bool cont = dir.GetFirst(&filename, wxEmptyString, wxDIR_DIRS);
		cont; cont = dir.GetNext(&filename))
	{
		langinfo = wxLocale::FindLanguageInfo(filename);
		if (langinfo != NULL)
		{
			auto full_file_name = dir.GetName() + wxFileName::GetPathSeparator() +
				filename + wxFileName::GetPathSeparator() +
				g_wxApp->GetAppName() + wxT(".mo");
			if (wxFileExists(full_file_name))
			{
				names.Add(langinfo->Description);
				identifiers.Add(langinfo->Language);
			}
		}
	}
}

void add_debug_menu(wxMenuBar *menu, int event_language_change)
{
//#if 0
    auto local_menu = new wxMenu();
	local_menu->Append(wxWindow::NewControlId(1), _(L("Change Application Language")));
	local_menu->Bind(wxEVT_MENU, [event_language_change](wxEvent&){
		wxArrayString names;
		wxArrayLong identifiers;
		get_installed_languages(names, identifiers);
		if (select_language(names, identifiers)){
			save_language();
			show_info(g_wxTabPanel, _(L("Application will be restarted")), _(L("Attention!")));
			if (event_language_change > 0) {
				wxCommandEvent event(event_language_change);
				g_wxApp->ProcessEvent(event);
			}
		}
	});
	menu->Append(local_menu, _(L("&Localization")));
//#endif
}

void open_preferences_dialog(int event_preferences)
{
	auto dlg = new PreferencesDialog(g_wxMainFrame, event_preferences);
	dlg->ShowModal();
}

void create_preset_tabs(bool no_controller, int event_value_change, int event_presets_changed)
{	
	add_created_tab(new TabPrint	(g_wxTabPanel, no_controller));
	add_created_tab(new TabFilament	(g_wxTabPanel, no_controller));
	add_created_tab(new TabPrinter	(g_wxTabPanel, no_controller));
	for (size_t i = 0; i < g_wxTabPanel->GetPageCount(); ++ i) {
		Tab *tab = dynamic_cast<Tab*>(g_wxTabPanel->GetPage(i));
		if (! tab)
			continue;
		tab->set_event_value_change(wxEventType(event_value_change));
		tab->set_event_presets_changed(wxEventType(event_presets_changed));
	}
}

TabIface* get_preset_tab_iface(char *name)
{
	for (size_t i = 0; i < g_wxTabPanel->GetPageCount(); ++ i) {
		Tab *tab = dynamic_cast<Tab*>(g_wxTabPanel->GetPage(i));
		if (! tab)
			continue;
		if (tab->name() == name) {
			return new TabIface(tab);
		}
	}
	return new TabIface(nullptr);
}

// opt_index = 0, by the reason of zero-index in ConfigOptionVector by default (in case only one element)
void change_opt_value(DynamicPrintConfig& config, t_config_option_key opt_key, boost::any value, int opt_index /*= 0*/)
{
	try{
		switch (config.def()->get(opt_key)->type){
		case coFloatOrPercent:{
			std::string str = boost::any_cast<std::string>(value);
			bool percent = false;
			if (str.back() == '%'){
				str.pop_back();
				percent = true;
			}
			double val = stod(str);
			config.set_key_value(opt_key, new ConfigOptionFloatOrPercent(val, percent));
			break;}
		case coPercent:
			config.set_key_value(opt_key, new ConfigOptionPercent(boost::any_cast<double>(value)));
			break;
		case coFloat:{
			double& val = config.opt_float(opt_key);
			val = boost::any_cast<double>(value);
			break;
		}
		case coPercents:{
			ConfigOptionPercents* vec_new = new ConfigOptionPercents{ boost::any_cast<double>(value) };
			config.option<ConfigOptionPercents>(opt_key)->set_at(vec_new, opt_index, opt_index);
			break;
		}
		case coFloats:{
			ConfigOptionFloats* vec_new = new ConfigOptionFloats{ boost::any_cast<double>(value) };
			config.option<ConfigOptionFloats>(opt_key)->set_at(vec_new, opt_index, opt_index);
 			break;
		}			
		case coString:
			config.set_key_value(opt_key, new ConfigOptionString(boost::any_cast<std::string>(value)));
			break;
		case coStrings:{
			if (opt_key.compare("compatible_printers") == 0 ||
				config.def()->get(opt_key)->gui_flags.compare("serialized") == 0){
				config.option<ConfigOptionStrings>(opt_key)->values.resize(0);
				std::vector<std::string> values = boost::any_cast<std::vector<std::string>>(value);
				if (values.size() == 1 && values[0] == "")
					break;
				for (auto el : values)
					config.option<ConfigOptionStrings>(opt_key)->values.push_back(el);
			}
			else{
				ConfigOptionStrings* vec_new = new ConfigOptionStrings{ boost::any_cast<std::string>(value) };
				config.option<ConfigOptionStrings>(opt_key)->set_at(vec_new, opt_index, 0);
			}
			}
			break;
		case coBool:
			config.set_key_value(opt_key, new ConfigOptionBool(boost::any_cast<bool>(value)));
			break;
		case coBools:{
			ConfigOptionBools* vec_new = new ConfigOptionBools{ (bool)boost::any_cast<unsigned char>(value) };
			config.option<ConfigOptionBools>(opt_key)->set_at(vec_new, opt_index, 0);
			break;}
		case coInt:
			config.set_key_value(opt_key, new ConfigOptionInt(boost::any_cast<int>(value)));
			break;
		case coInts:{
			ConfigOptionInts* vec_new = new ConfigOptionInts{ boost::any_cast<int>(value) };
			config.option<ConfigOptionInts>(opt_key)->set_at(vec_new, opt_index, 0);
			}
			break;
		case coEnum:{
			if (opt_key.compare("external_fill_pattern") == 0 ||
				opt_key.compare("fill_pattern") == 0)
				config.set_key_value(opt_key, new ConfigOptionEnum<InfillPattern>(boost::any_cast<InfillPattern>(value))); 
			else if (opt_key.compare("gcode_flavor") == 0)
				config.set_key_value(opt_key, new ConfigOptionEnum<GCodeFlavor>(boost::any_cast<GCodeFlavor>(value))); 
			else if (opt_key.compare("support_material_pattern") == 0)
				config.set_key_value(opt_key, new ConfigOptionEnum<SupportMaterialPattern>(boost::any_cast<SupportMaterialPattern>(value)));
			else if (opt_key.compare("seam_position") == 0)
				config.set_key_value(opt_key, new ConfigOptionEnum<SeamPosition>(boost::any_cast<SeamPosition>(value)));
			}
			break;
		case coPoints:{
			ConfigOptionPoints* vec_new = new ConfigOptionPoints{ boost::any_cast<Pointf>(value) };
			config.option<ConfigOptionPoints>(opt_key)->set_at(vec_new, opt_index, 0);
			}
			break;
		case coNone:
			break;
		default:
			break;
		}
	}
	catch (const std::exception &e)
	{
		int i = 0;//no reason, just experiment
	}
}

void add_created_tab(Tab* panel)
{
	panel->create_preset_tab(g_PresetBundle);

	// Load the currently selected preset into the GUI, update the preset selection box.
	panel->load_current_preset();
	g_wxTabPanel->AddPage(panel, panel->title());
}

void show_error(wxWindow* parent, wxString message){
	auto msg_wingow = new wxMessageDialog(parent, message, _(L("Error")), wxOK | wxICON_ERROR);
	msg_wingow->ShowModal();
}

void show_info(wxWindow* parent, wxString message, wxString title){
	auto msg_wingow = new wxMessageDialog(parent, message, title.empty() ? _(L("Notice")) : title, wxOK | wxICON_INFORMATION);
	msg_wingow->ShowModal();
}

void warning_catcher(wxWindow* parent, wxString message){
	if (message == _(L("GLUquadricObjPtr | Attempt to free unreferenced scalar")) )
		return;
	auto msg = new wxMessageDialog(parent, message, _(L("Warning")), wxOK | wxICON_WARNING);
	msg->ShowModal();	
}

wxApp* get_app(){
	return g_wxApp;
}

wxColour* get_modified_label_clr()
{
	return new wxColour(253, 88, 0);
}

void create_combochecklist(wxComboCtrl* comboCtrl, std::string text, std::string items, bool initial_value)
{
    if (comboCtrl == nullptr)
        return;

    wxCheckListBoxComboPopup* popup = new wxCheckListBoxComboPopup;
    if (popup != nullptr)
    {
        // FIXME If the following line is removed, the combo box popup list will not react to mouse clicks.
        //  On the other side, with this line the combo box popup cannot be closed by clicking on the combo button on Windows 10.
        comboCtrl->UseAltPopupWindow();

        comboCtrl->EnablePopupAnimation(false);
        comboCtrl->SetPopupControl(popup);
        popup->SetStringValue(from_u8(text));
        popup->Bind(wxEVT_CHECKLISTBOX, [popup](wxCommandEvent& evt) { popup->OnCheckListBox(evt); });
        popup->Bind(wxEVT_LISTBOX, [popup](wxCommandEvent& evt) { popup->OnListBoxSelection(evt); });
        popup->Bind(wxEVT_KEY_DOWN, [popup](wxKeyEvent& evt) { popup->OnKeyEvent(evt); });
        popup->Bind(wxEVT_KEY_UP, [popup](wxKeyEvent& evt) { popup->OnKeyEvent(evt); });

        std::vector<std::string> items_str;
        boost::split(items_str, items, boost::is_any_of("|"), boost::token_compress_off);

        for (const std::string& item : items_str)
        {
            popup->Append(from_u8(item));
        }

        for (unsigned int i = 0; i < popup->GetCount(); ++i)
        {
            popup->Check(i, initial_value);
        }
    }
}

int combochecklist_get_flags(wxComboCtrl* comboCtrl)
{
    int flags = 0;

    wxCheckListBoxComboPopup* popup = wxDynamicCast(comboCtrl->GetPopupControl(), wxCheckListBoxComboPopup);
    if (popup != nullptr)
    {
        for (unsigned int i = 0; i < popup->GetCount(); ++i)
        {
            if (popup->IsChecked(i))
                flags |= 1 << i;
        }
    }

    return flags;
}

AppConfig* get_app_config()
{
	return g_AppConfig;
}

wxString L_str(const std::string &str)
{
	//! Explicitly specify that the source string is already in UTF-8 encoding
	return wxGetTranslation(wxString(str.c_str(), wxConvUTF8));
}

wxString from_u8(const std::string &str)
{
	return wxString::FromUTF8(str.c_str());
}


void add_frequently_changed_parameters(wxWindow* parent, wxBoxSizer* sizer, wxFlexGridSizer* preset_sizer)
{
	DynamicPrintConfig*	config = &g_PresetBundle->prints.get_edited_preset().config;
	m_optgroup = std::make_shared<ConfigOptionsGroup>(parent, "", config);
	const wxArrayInt& ar = preset_sizer->GetColWidths();
	m_optgroup->label_width = ar.IsEmpty() ? 100 : ar.front();
	m_optgroup->m_on_change = [config](t_config_option_key opt_key, boost::any value){
		TabPrint* tab_print = nullptr;
		for (size_t i = 0; i < g_wxTabPanel->GetPageCount(); ++i) {
			Tab *tab = dynamic_cast<Tab*>(g_wxTabPanel->GetPage(i));
			if (!tab)
				continue;
			if (tab->name() == "print"){
				tab_print = static_cast<TabPrint*>(tab);
				break;
			}
		}
		if (tab_print == nullptr)
			return;

		if (opt_key == "fill_density"){
			value = m_optgroup->get_config_value(*config, opt_key);
			tab_print->set_value(opt_key, value);
			tab_print->update();
		}
		else{
			DynamicPrintConfig new_conf = *config;
			if (opt_key == "brim"){
				double new_val;
				double brim_width = config->opt_float("brim_width");
				if (boost::any_cast<bool>(value) == true)
				{
					new_val = m_brim_width == 0.0 ? 10 :
						m_brim_width < 0.0 ? m_brim_width * (-1) :
						m_brim_width;
				}
				else{
					m_brim_width = brim_width * (-1);
					new_val = 0;
				}
				new_conf.set_key_value("brim_width", new ConfigOptionFloat(new_val));
			}
			else{ //(opt_key == "support")
				const wxString& selection = boost::any_cast<wxString>(value);
				
				auto support_material = selection == _("None") ? false : true;
				new_conf.set_key_value("support_material", new ConfigOptionBool(support_material));

				if (selection == _("Everywhere"))
					new_conf.set_key_value("support_material_buildplate_only", new ConfigOptionBool(false));
				else if (selection == _("Support on build plate only"))
					new_conf.set_key_value("support_material_buildplate_only", new ConfigOptionBool(true));				
			}
			tab_print->load_config(new_conf);
		}

		tab_print->update_dirty();
	};

	const int width = 250;
	Option option = m_optgroup->get_option("fill_density");
	option.opt.sidetext = "";
	option.opt.width = width;
	m_optgroup->append_single_option_line(option);

	ConfigOptionDef def;

	def.label = L("Support");
	def.type = coStrings;
	def.gui_type = "select_open";
	def.tooltip = L("Select what kind of support do you need");
	def.enum_labels.push_back(L("None"));
	def.enum_labels.push_back(L("Support on build plate only"));
	def.enum_labels.push_back(L("Everywhere"));
	std::string selection = !config->opt_bool("support_material") ?
		"None" :
		config->opt_bool("support_material_buildplate_only") ?
		"Support on build plate only" :
		"Everywhere";
	def.default_value = new ConfigOptionStrings { selection };
	option = Option(def, "support");
	option.opt.width = width;
	m_optgroup->append_single_option_line(option);

	m_brim_width = config->opt_float("brim_width");
	def.label = L("Brim");
	def.type = coBool;
	def.tooltip = L("This flag enables the brim that will be printed around each object on the first layer.");
	def.gui_type = "";
	def.default_value = new ConfigOptionBool{ m_brim_width > 0.0 ? true : false };
	option = Option(def, "brim");
	m_optgroup->append_single_option_line(option);


    Line line = { _(L("")), "" };
        line.widget = [config](wxWindow* parent){
			g_wiping_dialog_button = new wxButton(parent, wxID_ANY, _(L("Purging volumes")) + "\u2026", wxDefaultPosition, wxDefaultSize, wxBU_EXACTFIT);
			auto sizer = new wxBoxSizer(wxHORIZONTAL);
			sizer->Add(g_wiping_dialog_button);
			g_wiping_dialog_button->Bind(wxEVT_BUTTON, ([parent](wxCommandEvent& e)
			{
				auto &config = g_PresetBundle->project_config;
                std::vector<double> init_matrix = (config.option<ConfigOptionFloats>("wiping_volumes_matrix"))->values;
                std::vector<double> init_extruders = (config.option<ConfigOptionFloats>("wiping_volumes_extruders"))->values;

                WipingDialog dlg(parent,std::vector<float>(init_matrix.begin(),init_matrix.end()),std::vector<float>(init_extruders.begin(),init_extruders.end()));

				if (dlg.ShowModal() == wxID_OK) {
                    std::vector<float> matrix = dlg.get_matrix();
                    std::vector<float> extruders = dlg.get_extruders();
                    (config.option<ConfigOptionFloats>("wiping_volumes_matrix"))->values = std::vector<double>(matrix.begin(),matrix.end());
                    (config.option<ConfigOptionFloats>("wiping_volumes_extruders"))->values = std::vector<double>(extruders.begin(),extruders.end());
                }
			}));
			return sizer;
		};
		m_optgroup->append_line(line);



	sizer->Add(m_optgroup->sizer, 0, wxEXPAND | wxBOTTOM | wxBottom, 1);
}

ConfigOptionsGroup* get_optgroup()
{
	return m_optgroup.get();
}

<<<<<<< HEAD
wxButton* get_wiping_dialog_button(){
	return g_wiping_dialog_button;
=======
wxWindow* export_option_creator(wxWindow* parent)
{
    wxPanel* panel = new wxPanel(parent, -1);
    wxSizer* sizer = new wxBoxSizer(wxHORIZONTAL);
    wxCheckBox* cbox = new wxCheckBox(panel, wxID_HIGHEST + 1, L("Export print config"));
    sizer->AddSpacer(5);
    sizer->Add(cbox, 0, wxEXPAND | wxALL | wxALIGN_CENTER_VERTICAL, 5);
    panel->SetSizer(sizer);
    sizer->SetSizeHints(panel);
    return panel;
}

void add_export_option(wxFileDialog* dlg, const std::string& format)
{
    if ((dlg != nullptr) && (format == "AMF") || (format == "3MF"))
    {
        if (dlg->SupportsExtraControl())
            dlg->SetExtraControlCreator(export_option_creator);
    }
}

int get_export_option(wxFileDialog* dlg)
{
    if (dlg != nullptr)
    {
        wxWindow* wnd = dlg->GetExtraControl();
        if (wnd != nullptr)
        {
            wxPanel* panel = dynamic_cast<wxPanel*>(wnd);
            if (panel != nullptr)
            {
                wxWindow* child = panel->FindWindow(wxID_HIGHEST + 1);
                if (child != nullptr)
                {
                    wxCheckBox* cbox = dynamic_cast<wxCheckBox*>(child);
                    if (cbox != nullptr)
                        return cbox->IsChecked() ? 1 : 0;
                }
            }
        }
    }

    return 0;
>>>>>>> b0840065
}

} }<|MERGE_RESOLUTION|>--- conflicted
+++ resolved
@@ -715,10 +715,10 @@
 	return m_optgroup.get();
 }
 
-<<<<<<< HEAD
+
 wxButton* get_wiping_dialog_button(){
 	return g_wiping_dialog_button;
-=======
+
 wxWindow* export_option_creator(wxWindow* parent)
 {
     wxPanel* panel = new wxPanel(parent, -1);
@@ -762,7 +762,6 @@
     }
 
     return 0;
->>>>>>> b0840065
 }
 
 } }