--- conflicted
+++ resolved
@@ -56,12 +56,8 @@
 
 #include "../Utils/PresetUpdater.hpp"
 #include "../Config/Snapshot.hpp"
-<<<<<<< HEAD
+#include "3DScene.hpp"
 #include "libslic3r/I18N.hpp"
-=======
-#include "3DScene.hpp"
-
->>>>>>> c10e9a68
 
 namespace Slic3r { namespace GUI {
 
@@ -158,9 +154,6 @@
 	}
 }
 
-<<<<<<< HEAD
-static std::string libslic3r_translate_callback(const char *s) { return wxGetTranslation(wxString(s, wxConvUTF8)).utf8_str().data(); }
-=======
 static void init_fonts()
 {
 	g_small_font = wxSystemSettings::GetFont(wxSYS_DEFAULT_GUI_FONT);
@@ -170,7 +163,8 @@
 	g_bold_font.SetPointSize(13);
 #endif /*__WXMAC__*/
 }
->>>>>>> c10e9a68
+
+static std::string libslic3r_translate_callback(const char *s) { return wxGetTranslation(wxString(s, wxConvUTF8)).utf8_str().data(); }
 
 void set_wxapp(wxApp *app)
 {
