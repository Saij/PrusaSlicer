--- conflicted
+++ resolved
@@ -11,13 +11,11 @@
 #include <ModelArrange.hpp>
 #include <slic3r/GUI/PresetBundle.hpp>
 
+#include <Geometry.hpp>
 #include <PrintConfig.hpp>
 #include <Print.hpp>
-#include <PrintExport.hpp>
-#include <Geometry.hpp>
 #include <Model.hpp>
 #include <Utils.hpp>
-#include <SLABasePool.hpp>
 
 namespace Slic3r {
 
@@ -64,341 +62,8 @@
     pri_data_->m.unlock();
 }
 
-<<<<<<< HEAD
-void PrintController::make_skirt()
-{
-    assert(print_ != nullptr);
-
-    // prerequisites
-    for(auto obj : print_->objects) make_perimeters(obj);
-    for(auto obj : print_->objects) infill(obj);
-    for(auto obj : print_->objects) gen_support_material(obj);
-
-    if(!print_->state.is_done(STEP_SKIRT)) {
-        print_->state.set_started(STEP_SKIRT);
-        print_->skirt.clear();
-        if(print_->has_skirt()) print_->_make_skirt();
-
-        print_->state.set_done(STEP_SKIRT);
-    }
-}
-
-void PrintController::make_brim()
-{
-    assert(print_ != nullptr);
-
-    // prerequisites
-    for(auto obj : print_->objects) make_perimeters(obj);
-    for(auto obj : print_->objects) infill(obj);
-    for(auto obj : print_->objects) gen_support_material(obj);
-    make_skirt();
-
-    if(!print_->state.is_done(STEP_BRIM)) {
-        print_->state.set_started(STEP_BRIM);
-
-        // since this method must be idempotent, we clear brim paths *before*
-        // checking whether we need to generate them
-        print_->brim.clear();
-
-        if(print_->config.brim_width > 0) print_->_make_brim();
-
-        print_->state.set_done(STEP_BRIM);
-    }
-}
-
-void PrintController::make_wipe_tower()
-{
-    assert(print_ != nullptr);
-
-    // prerequisites
-    for(auto obj : print_->objects) make_perimeters(obj);
-    for(auto obj : print_->objects) infill(obj);
-    for(auto obj : print_->objects) gen_support_material(obj);
-    make_skirt();
-    make_brim();
-
-    if(!print_->state.is_done(STEP_WIPE_TOWER)) {
-        print_->state.set_started(STEP_WIPE_TOWER);
-
-        // since this method must be idempotent, we clear brim paths *before*
-        // checking whether we need to generate them
-        print_->brim.clear();
-
-        if(print_->has_wipe_tower()) print_->_make_wipe_tower();
-
-        print_->state.set_done(STEP_WIPE_TOWER);
-    }
-}
-
-void PrintController::slice(PrintObject *pobj)
-{
-    assert(pobj != nullptr && print_ != nullptr);
-
-    if(pobj->state.is_done(STEP_SLICE)) return;
-
-    pobj->state.set_started(STEP_SLICE);
-
-    pobj->_slice();
-
-    auto msg = pobj->_fix_slicing_errors();
-    if(!msg.empty()) report_issue(IssueType::WARN, msg);
-
-    // simplify slices if required
-    if (print_->config.resolution)
-        pobj->_simplify_slices(scale_(print_->config.resolution));
-
-
-    if(pobj->layers.empty())
-        report_issue(IssueType::ERR,
-                     _(L("No layers were detected. You might want to repair your "
-                     "STL file(s) or check their size or thickness and retry"))
-                     );
-
-    pobj->state.set_done(STEP_SLICE);
-}
-
-void PrintController::make_perimeters(PrintObject *pobj)
-{
-    assert(pobj != nullptr);
-
-    slice(pobj);
-
-    if (!pobj->state.is_done(STEP_PERIMETERS)) {
-        pobj->_make_perimeters();
-    }
-}
-
-void PrintController::infill(PrintObject *pobj)
-{
-    assert(pobj != nullptr);
-
-    make_perimeters(pobj);
-
-    if (!pobj->state.is_done(STEP_PREPARE_INFILL)) {
-        pobj->state.set_started(STEP_PREPARE_INFILL);
-
-        pobj->_prepare_infill();
-
-        pobj->state.set_done(STEP_PREPARE_INFILL);
-    }
-
-    pobj->_infill();
-}
-
-void PrintController::gen_support_material(PrintObject *pobj)
-{
-    assert(pobj != nullptr);
-
-    // prerequisites
-    slice(pobj);
-
-    if(!pobj->state.is_done(STEP_SUPPORTMATERIAL)) {
-        pobj->state.set_started(STEP_SUPPORTMATERIAL);
-
-        pobj->clear_support_layers();
-
-        if((pobj->config.support_material || pobj->config.raft_layers > 0)
-                && pobj->layers.size() > 1) {
-            pobj->_generate_support_material();
-        }
-
-        pobj->state.set_done(STEP_SUPPORTMATERIAL);
-    }
-}
-
-PrintController::PngExportData
-PrintController::query_png_export_data(const DynamicPrintConfig& conf)
-{
-    PngExportData ret;
-
-    auto zippath = query_destination_path("Output zip file", "*.zip", "out");
-
-    ret.zippath = zippath;
-
-    ret.width_mm = conf.opt_float("display_width");
-    ret.height_mm = conf.opt_float("display_height");
-
-    ret.width_px = conf.opt_int("display_pixels_x");
-    ret.height_px = conf.opt_int("display_pixels_y");
-
-    auto opt_corr = conf.opt<ConfigOptionFloats>("printer_correction");
-
-    if(opt_corr) {
-        ret.corr_x = opt_corr->values[0];
-        ret.corr_y = opt_corr->values[1];
-        ret.corr_z = opt_corr->values[2];
-    }
-
-    ret.exp_time_first_s = conf.opt_float("initial_exposure_time");
-    ret.exp_time_s = conf.opt_float("exposure_time");
-
-    return ret;
-}
-
-void PrintController::slice(AppControllerBoilerplate::ProgresIndicatorPtr pri)
-{
-    auto st = pri->state();
-
-    Slic3r::trace(3, "Starting the slicing process.");
-
-    pri->update(st+20, _(L("Generating perimeters")));
-    for(auto obj : print_->objects) make_perimeters(obj);
-
-    pri->update(st+60, _(L("Infilling layers")));
-    for(auto obj : print_->objects) infill(obj);
-
-    pri->update(st+70, _(L("Generating support material")));
-    for(auto obj : print_->objects) gen_support_material(obj);
-
-    pri->message_fmt(_(L("Weight: %.1fg, Cost: %.1f")),
-                     print_->total_weight, print_->total_cost);
-    pri->state(st+85);
-
-
-    pri->update(st+88, _(L("Generating skirt")));
-    make_skirt();
-
-
-    pri->update(st+90, _(L("Generating brim")));
-    make_brim();
-
-    pri->update(st+95, _(L("Generating wipe tower")));
-    make_wipe_tower();
-
-    pri->update(st+100, _(L("Done")));
-
-    // time to make some statistics..
-
-    Slic3r::trace(3, _(L("Slicing process finished.")));
-}
-
-void PrintController::slice()
-{
-    auto pri = global_progress_indicator();
-    if(!pri) pri = create_progress_indicator(100, L("Slicing"));
-    slice(pri);
-}
-
-void PrintController::slice_to_png()
-{
-    using Pointf3 = Vec3d;
-
-    auto presetbundle = GUI::get_preset_bundle();
-
-    assert(presetbundle);
-
-    auto pt = presetbundle->printers.get_selected_preset().printer_technology();
-    if(pt != ptSLA) {
-        report_issue(IssueType::ERR, _("Printer technology is not SLA!"),
-                     _("Error"));
-        return;
-    }
-
-    auto conf = presetbundle->full_config();
-    conf.validate();
-
-    auto exd = query_png_export_data(conf);
-    if(exd.zippath.empty()) return;
-
-    try {
-        print_->apply_config(conf);
-        print_->validate();
-    } catch(std::exception& e) {
-        report_issue(IssueType::ERR, e.what(), "Error");
-        return;
-    }
-
-    // TODO: copy the model and work with the copy only
-    bool correction = false;
-    if(exd.corr_x != 1.0 || exd.corr_y != 1.0 || exd.corr_z != 1.0) {
-        correction = true;
-        print_->invalidate_all_steps();
-
-        for(auto po : print_->objects) {
-            po->model_object()->scale(
-                        Pointf3(exd.corr_x, exd.corr_y, exd.corr_z)
-                        );
-            po->model_object()->invalidate_bounding_box();
-            po->reload_model_instances();
-            po->invalidate_all_steps();
-        }
-    }
-
-    // Turn back the correction scaling on the model.
-    auto scale_back = [this, correction, exd]() {
-        if(correction) { // scale the model back
-            print_->invalidate_all_steps();
-            for(auto po : print_->objects) {
-                po->model_object()->scale(
-                    Pointf3(1.0/exd.corr_x, 1.0/exd.corr_y, 1.0/exd.corr_z)
-                );
-                po->model_object()->invalidate_bounding_box();
-                po->reload_model_instances();
-                po->invalidate_all_steps();
-            }
-        }
-    };
-
-    auto print_bb = print_->bounding_box();
-    Vec2d punsc = unscale(print_bb.size());
-
-    // If the print does not fit into the print area we should cry about it.
-    if(px(punsc) > exd.width_mm || py(punsc) > exd.height_mm) {
-        std::stringstream ss;
-
-        ss << _(L("Print will not fit and will be truncated!")) << "\n"
-           << _(L("Width needed: ")) << px(punsc) << " mm\n"
-           << _(L("Height needed: ")) << py(punsc) << " mm\n";
-
-       if(!report_issue(IssueType::WARN_Q, ss.str(), _(L("Warning"))))  {
-           scale_back();
-           return;
-       }
-    }
-
-//    std::async(supports_asynch()? std::launch::async : std::launch::deferred,
-//                   [this, exd, scale_back]()
-//    {
-
-        auto pri = create_progress_indicator(
-                    200, _(L("Slicing to zipped png files...")));
-
-        try {
-            pri->update(0, _(L("Slicing...")));
-            slice(pri);
-        } catch (std::exception& e) {
-            pri->cancel();
-            report_issue(IssueType::ERR, e.what(), _(L("Exception occured")));
-            scale_back();
-            return;
-        }
-
-        auto pbak = print_->progressindicator;
-        print_->progressindicator = pri;
-
-        try {
-            print_to<FilePrinterFormat::PNG>( *print_, exd.zippath,
-                        exd.width_mm, exd.height_mm,
-                        exd.width_px, exd.height_px,
-                        exd.exp_time_s, exd.exp_time_first_s);
-
-        } catch (std::exception& e) {
-            pri->cancel();
-            report_issue(IssueType::ERR, e.what(), _(L("Exception occured")));
-        }
-
-        print_->progressindicator = pbak;
-        scale_back();
-
-//    });
-}
-
-void ProgressIndicator::message_fmt(
-        const string &fmtstr, ...) {
-=======
 void ProgressIndicator::message_fmt(
         const std::string &fmtstr, ...) {
->>>>>>> 4ec4c936
     std::stringstream ss;
     va_list args;
     va_start(args, fmtstr);
@@ -429,47 +94,39 @@
     return print_->config;
 }
 
-
 void AppController::arrange_model()
 {
-    using Coord = libnest2d::TCoord<libnest2d::PointImpl>;
+    auto ftr = std::async(
+               supports_asynch()? std::launch::async : std::launch::deferred,
+               [this]()
+    {
+        using Coord = libnest2d::TCoord<libnest2d::PointImpl>;
 
-    if(arranging_.load()) return;
+        unsigned count = 0;
+        for(auto obj : model_->objects) count += obj->instances.size();
 
-    // to prevent UI reentrancies
-    arranging_.store(true);
+        auto pind = global_progress_indicator();
 
-    unsigned count = 0;
-    for(auto obj : model_->objects) count += obj->instances.size();
+        float pmax = 1.0;
 
-    auto pind = global_progress_indicator();
+        if(pind) {
+            pmax = pind->max();
 
-    float pmax = 1.0;
+            // Set the range of the progress to the object count
+            pind->max(count);
 
-    if(pind) {
-        pmax = pind->max();
+        }
 
-        // Set the range of the progress to the object count
-        pind->max(count);
+        auto dist = print_ctl()->config().min_object_distance();
 
-        pind->on_cancel([this](){
-            arranging_.store(false);
-        });
-    }
+        // Create the arranger config
+        auto min_obj_distance = static_cast<Coord>(dist/SCALING_FACTOR);
 
-    auto dist = print_ctl()->config().min_object_distance();
+        auto& bedpoints = print_ctl()->config().bed_shape.values;
+        Polyline bed; bed.points.reserve(bedpoints.size());
+        for(auto& v : bedpoints)
+            bed.append(Point::new_scale(v(0), v(1)));
 
-<<<<<<< HEAD
-    // Create the arranger config
-    auto min_obj_distance = static_cast<Coord>(dist/SCALING_FACTOR);
-
-    auto& bedpoints = print_ctl()->config().bed_shape.values;
-    Polyline bed; bed.points.reserve(bedpoints.size());
-    for(auto& v : bedpoints)
-        bed.append(Point::new_scale(v(0), v(1)));
-
-    if(pind) pind->update(0, _(L("Arranging objects...")));
-=======
         if(pind) pind->update(0, L("Arranging objects..."));
 
         try {
@@ -477,6 +134,8 @@
             // TODO: from Sasha from GUI
             hint.type = arr::BedShapeType::WHO_KNOWS;
 
+//FIXME merge error
+/*
             arr::arrange(*model_,
                          min_obj_distance,
                          bed,
@@ -486,6 +145,7 @@
                 if(pind)
                     pind->update(count - rem, L("Arranging objects..."));
             });
+*/
         } catch(std::exception& e) {
             std::cerr << e.what() << std::endl;
             report_issue(IssueType::ERR,
@@ -500,42 +160,11 @@
             pind->update(0, L("Arranging done."));
         }
     });
->>>>>>> 4ec4c936
 
-    try {
-        arr::BedShapeHint hint;
-        // TODO: from Sasha from GUI
-        hint.type = arr::BedShapeType::WHO_KNOWS;
-
-        arr::arrange(*model_,
-                      min_obj_distance,
-                      bed,
-                      hint,
-                      false, // create many piles not just one pile
-                      [this, pind, count](unsigned rem) {
-            if(pind)
-                pind->update(count - rem, L("Arranging objects..."));
-
-            process_events();
-        }, [this] () { return !arranging_.load(); });
-    } catch(std::exception& e) {
-        std::cerr << e.what() << std::endl;
-        report_issue(IssueType::ERR,
-                        _(L("Could not arrange model objects! "
-                        "Some geometries may be invalid.")),
-                        _(L("Exception occurred")));
+    while( ftr.wait_for(std::chrono::milliseconds(10))
+           != std::future_status::ready) {
+        process_events();
     }
-
-    // Restore previous max value
-    if(pind) {
-        pind->max(pmax);
-        pind->update(0, arranging_.load() ? L("Arranging done.") :
-                                            L("Arranging canceled."));
-
-        pind->on_cancel(/*remove cancel function*/);
-    }
-
-    arranging_.store(false);
 }
 
 }